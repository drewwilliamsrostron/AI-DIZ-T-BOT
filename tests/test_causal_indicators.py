--- conflicted
+++ resolved
@@ -33,25 +33,25 @@
 def manual_cmf(
     high: np.ndarray, low: np.ndarray, close: np.ndarray, vol: np.ndarray, period: int
 ):
+    """Manual Chaikin Money Flow computed with a causal window.
+
+    Uses 1e-9 guards to avoid divide‑by‑zero when high == low or volume sum == 0.
+    """
     res = np.empty_like(high, dtype=float)
     for t in range(len(high)):
         start = max(0, t - period + 1)
-        h = high[start : t + 1]
-<<<<<<< HEAD
-        l_win = low[start : t + 1]
-        c = close[start : t + 1]
-        v = vol[start : t + 1]
-        hl_diff = np.where(h - l_win == 0, 1e-9, h - l_win)
-        mfm = ((c - l_win) - (h - c)) / hl_diff
-=======
-        low_slice = low[start : t + 1]
-        c = close[start : t + 1]
-        v = vol[start : t + 1]
-        hl_diff = np.where(h - low_slice == 0, 1e-9, h - low_slice)
-        mfm = ((c - low_slice) - (h - c)) / hl_diff
->>>>>>> 07ba6d0a
-        mfv_sum = (mfm * v).sum()
-        vol_sum = v.sum() if v.sum() != 0 else 1e-9
+        h_slice = high[start : t + 1]
+        l_slice = low[start : t + 1]
+        c_slice = close[start : t + 1]
+        v_slice = vol[start : t + 1]
+
+        # Money Flow Multiplier (MFM)
+        hl_diff = np.where(h_slice - l_slice == 0, 1e-9, h_slice - l_slice)
+        mfm = ((c_slice - l_slice) - (h_slice - c_slice)) / hl_diff
+
+        # Money Flow Volume (MFV)
+        mfv_sum = np.dot(mfm, v_slice)
+        vol_sum = v_slice.sum() if v_slice.sum() != 0 else 1e-9
         res[t] = mfv_sum / vol_sum
     return res
 
@@ -75,6 +75,10 @@
         ) / 2
     return tenkan, kijun, span_a, span_b
 
+
+# -------------------------
+#  Unit‑tests (causality)
+# -------------------------
 
 def test_vortex_is_causal():
     high = np.linspace(10, 19, 10)
