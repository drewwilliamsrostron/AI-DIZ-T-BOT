import logging
from types import SimpleNamespace
import torch
from torch.utils.data import DataLoader, TensorDataset

import artibot.globals as G
from artibot.ensemble import EnsembleModel
from artibot.utils import get_device


def test_entropy_warning(monkeypatch, caplog):
    device = get_device()

    def dummy_backtest(ensemble, data_full, indicators=None):
        return {
            "equity_curve": [],
            "effective_net_pct": 0.0,
            "inactivity_penalty": 0.0,
            "composite_reward": 0.0,
            "days_without_trading": 0,
            "trade_details": [],
            "days_in_profit": 0.0,
            "sharpe": 1.0,
            "max_drawdown": -0.1,
            "net_pct": 0.0,
            "trades": 0,
            "win_rate": 0.0,
            "profit_factor": 0.0,
<<<<<<< HEAD
            "avg_trade_duration": 0.0,
            "avg_win": 0.0,
            "avg_loss": 0.0,
=======

            "avg_trade_duration": 0,

>>>>>>> 5a1607d3
        }

    def dummy_stats(ec, trades, initial_balance=100.0):
        return None, ""

    monkeypatch.setattr("artibot.ensemble.robust_backtest", dummy_backtest)
    monkeypatch.setattr("artibot.ensemble.compute_yearly_stats", dummy_stats)

    ens = EnsembleModel(device=device, n_models=1)

    class DummyModel(torch.nn.Module):
        def __init__(self):
            super().__init__()
            self.w = torch.nn.Parameter(torch.zeros(8, 3))

        def forward(self, x):
            self.last_entropy = 0.4
            self.last_max_prob = 1.0
            batch = x.size(0)
            feat = x.mean(dim=1)
            logits = feat @ self.w
            return logits, SimpleNamespace(), torch.zeros(batch)

    ens.models = [DummyModel()]
    ens.optimizers = [torch.optim.Adam(ens.models[0].parameters(), lr=1e-3)]

    ds = TensorDataset(torch.zeros(1, 24, 8), torch.zeros(1, dtype=torch.long))
    dl = DataLoader(ds, batch_size=1)

    caplog.set_level(logging.WARNING)
    G.global_attention_entropy_history = [0.4] * 120
    ens.train_one_epoch(dl, dl, [])
    assert any("Attention entropy" in r.message for r in caplog.records)<|MERGE_RESOLUTION|>--- conflicted
+++ resolved
@@ -26,16 +26,11 @@
             "trades": 0,
             "win_rate": 0.0,
             "profit_factor": 0.0,
-<<<<<<< HEAD
+
             "avg_trade_duration": 0.0,
             "avg_win": 0.0,
             "avg_loss": 0.0,
-=======
 
-            "avg_trade_duration": 0,
-
->>>>>>> 5a1607d3
-        }
 
     def dummy_stats(ec, trades, initial_balance=100.0):
         return None, ""
