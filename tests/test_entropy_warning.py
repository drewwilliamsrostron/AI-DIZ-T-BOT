--- conflicted
+++ resolved
@@ -25,18 +25,13 @@
             "net_pct": 0.0,
             "trades": 0,
             "win_rate": 0.0,
-<<<<<<< HEAD
+
             "profit_factor": 1.0,
-            "avg_trade_duration": 0.0,
-        }
-=======
-            "profit_factor": 0.0,
-
             "avg_trade_duration": 0.0,
             "avg_win": 0.0,
             "avg_loss": 0.0,
+        }
 
->>>>>>> daa8815b
 
     def dummy_stats(ec, trades, initial_balance=100.0):
         return None, ""
