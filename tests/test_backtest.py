--- conflicted
+++ resolved
@@ -56,11 +56,6 @@
     ]
     result = robust_backtest(DummyEnsemble(), data)
     assert result["trades"] == 1
-<<<<<<< HEAD
-    assert round(result["net_pct"], 2) == 0.06
-    assert -100.0 <= result["composite_reward"] <= 100.0
-=======
 
     assert round(result["net_pct"], 2) == 0.06
     assert -100.0 <= result["composite_reward"] <= 100.0
->>>>>>> 0ed9b357
