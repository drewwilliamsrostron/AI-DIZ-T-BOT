"""Dataset utilities for the trading bot."""

# ruff: noqa: F403, F405
import os
import random
from typing import NamedTuple

import numpy as np
import pandas as pd
import talib
import sys
import importlib.machinery as _machinery

if "openai" in sys.modules and getattr(sys.modules["openai"], "__spec__", None) is None:
    sys.modules["openai"].__spec__ = _machinery.ModuleSpec("openai", None)

import torch

from .utils import rolling_zscore, feature_version_hash, validate_features
from torch.utils.data import Dataset

import artibot.globals as G
import logging
from .hyperparams import IndicatorHyperparams


###############################################################################
# NamedTuple for per-bar trade parameters
###############################################################################
class TradeParams(NamedTuple):
    risk_fraction: torch.Tensor
    sl_multiplier: torch.Tensor
    tp_multiplier: torch.Tensor
    attention: torch.Tensor


###############################################################################
# Dataclass for global indicator hyperparams
###############################################################################


###############################################################################
# CSV Loader and Dataset
###############################################################################
def load_csv_hourly(csv_path: str) -> list[list[float]]:
    """Return parsed hourly OHLCV data from ``csv_path``.

    The previous implementation iterated row by row with :func:`DataFrame.iterrows`,
    which is noticeably slow for large files.  This version leverages vectorised
    ``pandas`` operations so the entire CSV is processed in bulk.
    """

    if not os.path.isfile(csv_path):
        logging.warning(f"CSV file '{csv_path}' not found.")
        return []

    try:
        df = pd.read_csv(
            csv_path,
            sep=r"[,\t]+",
            engine="python",
            skiprows=1,
            header=0,
        )
    except Exception as e:  # pragma: no cover - IO failures
        logging.warning(f"Error reading CSV: {e}")
        return []

    df.columns = df.columns.str.strip().str.lower().str.replace(" ", "_")

    required = {"unix", "open", "high", "low", "close"}
    if not required.issubset(df.columns):
        logging.warning("CSV missing required columns: %s", required - set(df.columns))
        return []

    num = pd.to_numeric
    df["unix"] = num(df["unix"], errors="coerce").fillna(0).astype("int64")
    df.loc[df["unix"] > 1e12, "unix"] //= 1000
    df["open"] = num(df["open"], errors="coerce")
    df["high"] = num(df["high"], errors="coerce")
    df["low"] = num(df["low"], errors="coerce")
    df["close"] = num(df["close"], errors="coerce")

    # ----------------------------------------------------------------------------
    # Adaptive scaling: legacy datasets may store prices multiplied by 1e5 or 1e3
    # ----------------------------------------------------------------------------
    if not df.empty:
        ref_price = float(df["open"].iloc[0])
        scale = 1.0
        if ref_price > 1e8:
            scale = 1e5
        elif ref_price > 1e5:
            scale = 1e3
        if scale != 1.0:
            for col in ["open", "high", "low", "close"]:
                df[col] /= scale

    if "volume_btc" in df.columns:
        df["volume_btc"] = num(df["volume_btc"], errors="coerce").fillna(0.0)
    else:
        df["volume_btc"] = 0.0

    cols = ["unix", "open", "high", "low", "close", "volume_btc"]
    arr = df[cols].to_numpy(dtype=float)
    arr = arr[np.isfinite(arr).all(axis=1)]

    return arr[np.argsort(arr[:, 0])].tolist()


def trailing_sma(arr: np.ndarray, window: int) -> np.ndarray:
    """Trailing (causal) SMA: value at t uses [t-window+1 … t].

    Pads the first ``window-1`` positions with ``np.nan`` so the returned array
    matches the input length.
    """

    if window < 1:
        raise ValueError("window must be ≥1")

    valid = np.convolve(arr, np.ones(window) / window, mode="valid")
    padded = np.concatenate([np.full(window - 1, np.nan, dtype=float), valid])
    return np.nan_to_num(padded)


def generate_fixed_features(
    data_np: np.ndarray,
    hp: IndicatorHyperparams,
    *,
    use_ichimoku: bool = False,
) -> np.ndarray:
    """Return a feature matrix with exactly 16 columns."""

    closes = data_np[:, 4].astype(np.float64)
    highs = data_np[:, 2].astype(np.float64)
    lows = data_np[:, 3].astype(np.float64)
    volume = data_np[:, 5].astype(np.float64)
    opens = data_np[:, 1].astype(np.float64)

    def zeros():
        return np.zeros_like(closes, dtype=np.float64)

    from .indicators import ema, atr, vortex, cmf, donchian, ichimoku

    sma = trailing_sma(closes, hp.sma_period) if hp.use_sma else zeros()
    rsi = talib.RSI(closes, timeperiod=hp.rsi_period) if hp.use_rsi else zeros()
    macd, _, _ = (
        talib.MACD(
            closes,
            fastperiod=hp.macd_fast,
            slowperiod=hp.macd_slow,
            signalperiod=hp.macd_signal,
        )
        if hp.use_macd
        else (zeros(), zeros(), zeros())
    )
    ema20 = ema(closes, period=hp.ema_period) if hp.use_ema else zeros()
    ema50 = ema(closes, period=50)
    atr_vals = atr(highs, lows, closes, period=hp.atr_period) if hp.use_atr else zeros()
    if hp.use_vortex:
        vp, vn = vortex(highs, lows, closes, period=hp.vortex_period)
    else:
        vp, vn = zeros(), zeros()
    cmf_v = (
        cmf(highs, lows, closes, volume, period=hp.cmf_period)
        if hp.use_cmf
        else zeros()
    )
    don_mid = (
        donchian(highs, lows, period=hp.donchian_period)[2]
        if hp.use_donchian
        else zeros()
    )
    ichi_tenkan = ichimoku(highs, lows)[0] if use_ichimoku else zeros()

    feats = np.column_stack(
        [
            opens,
            highs,
            lows,
            closes,
            volume,
            sma,
            rsi,
            macd,
            ema20,
            ema50,
            atr_vals,
            vp,
            vn,
            cmf_v,
            don_mid,
            ichi_tenkan,
        ]
    )

    if feats.shape[1] != 16:
        raise ValueError(f"Generated {feats.shape[1]} features, expected 16")

    return feats.astype(np.float32)


###############################################################################
# HourlyDataset
###############################################################################
class HourlyDataset(Dataset):
    def __init__(
        self,
        data,
        seq_len: int = 24,
        threshold: float = G.GLOBAL_THRESHOLD,
        *,
        indicator_hparams: IndicatorHyperparams = IndicatorHyperparams(),
        atr_threshold_k: float = 1.5,
        train_mode: bool = True,
        rebalance: bool = True,
        use_ichimoku: bool = False,
    ) -> None:
        self.data = data
        self.seq_len = seq_len
        self.threshold = threshold
        self.hp = indicator_hparams
        self.sma_period = indicator_hparams.sma_period
        self.atr_period = indicator_hparams.atr_period
        self.atr_threshold_k = atr_threshold_k
        self.train_mode = train_mode
        self.rebalance = rebalance
        self.use_vortex = indicator_hparams.use_vortex
        self.vortex_period = indicator_hparams.vortex_period
        self.use_cmf = indicator_hparams.use_cmf
        self.cmf_period = indicator_hparams.cmf_period
        self.use_ichimoku = use_ichimoku
        sample_np = np.array(self.data[: min(len(self.data), 100)], dtype=float)
        check_feats = generate_fixed_features(
            sample_np, indicator_hparams, use_ichimoku=use_ichimoku
        )
        if check_feats.shape[1] != 16:
            raise ValueError(
                f"Feature engineering produces {check_feats.shape[1]} features, expected 16."
            )
        self.samples, self.labels = self.preprocess()

    def preprocess(self):
        data_np = np.array(self.data, dtype=float)
        feats = generate_fixed_features(
            data_np, self.hp, use_ichimoku=self.use_ichimoku
        )
        print(f"[DEBUG] Actual feature count: {feats.shape[1]}")
        if feats.shape[1] != 16:
            raise ValueError("Feature dimension mismatch")
        validate_features(feats)
        self.feature_hash = feature_version_hash(feats)

        closes = data_np[:, 4].astype(np.float64)
        highs = data_np[:, 2].astype(np.float64)
        lows = data_np[:, 3].astype(np.float64)
        from .indicators import atr

        atr_vals = atr(highs, lows, closes, period=self.hp.atr_period)

<<<<<<< HEAD
=======
        cols = [data_np[:, 1:6]]
        import artibot.feature_store as _fs

        if self.hp.use_sentiment:
            sent = np.array(
                [_fs.news_sentiment(int(t)) for t in data_np[:, 0]],
                dtype=np.float32,
            )
            cols.append(sent)
        if self.hp.use_macro:
            macro = np.array(
                [_fs.macro_surprise(int(t)) for t in data_np[:, 0]],
                dtype=np.float32,
            )
            cols.append(macro)
        if self.hp.use_rvol:
            rvol = np.array(
                [_fs.realised_vol(int(t)) for t in data_np[:, 0]],
                dtype=np.float32,
            )
            cols.append(rvol)
        if sma is not None:
            cols.append(sma.astype(np.float32))
        if rsi is not None:
            cols.append(rsi.astype(np.float32))
        if macd is not None:
            cols.append(macd.astype(np.float32))
        if self.hp.use_ema:
            from .indicators import ema

            ema_v = ema(closes, period=self.hp.ema_period)
            cols.append(ema_v.astype(np.float32))
        if self.hp.use_atr:
            cols.append(atr_vals.astype(np.float32))

        if self.use_vortex:
            from .indicators import vortex

            vp, vn = vortex(highs, lows, closes, period=self.vortex_period)
            cols.extend([vp.astype(np.float32), vn.astype(np.float32)])

        if self.use_cmf:
            from .indicators import cmf

            cmf_v = cmf(highs, lows, closes, volume, period=self.cmf_period)
            cols.append(cmf_v.astype(np.float32))

        if self.hp.use_donchian:
            from .indicators import donchian

            up, lo, mid = donchian(highs, lows, period=self.hp.donchian_period)
            cols.extend(
                [
                    up.astype(np.float32),
                    lo.astype(np.float32),
                    mid.astype(np.float32),
                ]
            )

        if self.hp.use_kijun:
            from .indicators import kijun

            kj = kijun(highs, lows, period=self.hp.kijun_period)
            cols.append(kj.astype(np.float32))

        if self.hp.use_tenkan:
            from .indicators import tenkan

            tn = tenkan(highs, lows, period=self.hp.tenkan_period)
            cols.append(tn.astype(np.float32))

        if self.hp.use_displacement:
            disp = np.roll(closes, self.hp.displacement)
            disp[: self.hp.displacement] = np.nan
            cols.append(disp.astype(np.float32))

        if self.use_ichimoku:
            from .indicators import ichimoku

            tenkan, kijun, span_a, span_b = ichimoku(highs, lows)
            cols.extend(
                [
                    tenkan.astype(np.float32),
                    kijun.astype(np.float32),
                    span_a.astype(np.float32),
                    span_b.astype(np.float32),
                ]
            )

        feats = np.column_stack(cols)
        if feats.shape[1] != 16:
            raise ValueError("Feature dimension mismatch")
        validate_features(feats)
        self.feature_hash = feature_version_hash(feats)

>>>>>>> 33ba9b34
        # ``ta-lib`` leaves the first few rows as NaN which would otherwise
        # propagate through scaling and ultimately make the training loss
        # explode to ``nan``.  Replace them with zeros before normalisation and
        # again afterwards to be safe.
        feats = np.nan_to_num(feats)

        scaled_feats = rolling_zscore(feats, window=50)

        from numpy.lib.stride_tricks import sliding_window_view

        windows = sliding_window_view(
            scaled_feats, (self.seq_len, scaled_feats.shape[1])
        )[:, 0]
        assert windows.shape[2] == 16
        windows = windows[:-1]

        raw_closes = closes.astype(np.float32)
        last_close_raw = raw_closes[self.seq_len - 1 : -1]
        next_close_raw = raw_closes[self.seq_len :]
        rets = (next_close_raw - last_close_raw) / (last_close_raw + 1e-8)
        thresholds = self.atr_threshold_k * atr_vals[self.seq_len - 1 : -1]
        labels = np.where(rets > thresholds, 0, np.where(rets < -thresholds, 1, 2))

        mask = (
            np.isfinite(windows).all(axis=(1, 2))
            & np.isfinite(rets)
            & np.isfinite(thresholds)
        )
        windows = windows[mask]
        labels = labels[mask]

        windows = np.nan_to_num(windows)

        return windows.astype(np.float32), labels.astype(np.int64)

    def __len__(self):
        return len(self.samples)

    def __getitem__(self, idx):
        sample = self.samples[idx].copy()
        if self.train_mode and random.random() < 0.2:
            sample += np.random.normal(0, 0.01, sample.shape)
        # Explicit dtype avoids "Could not infer dtype" errors on some
        # platforms when NumPy 2.x is installed.
        sample_t = torch.as_tensor(sample, dtype=torch.float32)
        label = self.labels[idx]
        if self.rebalance and label == 2 and random.random() < 0.5:
            label = random.choice([0, 1])
        label_t = torch.tensor(label, dtype=torch.long)
        return sample_t, label_t<|MERGE_RESOLUTION|>--- conflicted
+++ resolved
@@ -257,8 +257,7 @@
 
         atr_vals = atr(highs, lows, closes, period=self.hp.atr_period)
 
-<<<<<<< HEAD
-=======
+
         cols = [data_np[:, 1:6]]
         import artibot.feature_store as _fs
 
@@ -354,7 +353,7 @@
         validate_features(feats)
         self.feature_hash = feature_version_hash(feats)
 
->>>>>>> 33ba9b34
+
         # ``ta-lib`` leaves the first few rows as NaN which would otherwise
         # propagate through scaling and ultimately make the training loss
         # explode to ``nan``.  Replace them with zeros before normalisation and
