"""Dataset utilities for the trading bot."""

# ruff: noqa: F403, F405
import os
import random
from typing import NamedTuple

import numpy as np
import pandas as pd
import talib
import sys
import importlib.machinery as _machinery
import tomllib

if "openai" in sys.modules and getattr(sys.modules["openai"], "__spec__", None) is None:
    sys.modules["openai"].__spec__ = _machinery.ModuleSpec("openai", None)

import torch

from .utils import (
    rolling_zscore,
    feature_version_hash,
    validate_features,
    clean_features,
    enforce_feature_dim,
    validate_feature_dimension,
    zero_disabled,
    feature_mask_for,
)
from sklearn.impute import KNNImputer
from torch.utils.data import Dataset
from artibot.rules.risk_filter import apply as risk_filter

import artibot.globals as G
import logging
from .hyperparams import IndicatorHyperparams
from .constants import FEATURE_DIMENSION
from config import FEATURE_COLUMNS


###############################################################################
# NamedTuple for per-bar trade parameters
###############################################################################
class TradeParams(NamedTuple):
    risk_fraction: torch.Tensor
    sl_multiplier: torch.Tensor
    tp_multiplier: torch.Tensor
    attention: torch.Tensor


###############################################################################
# Dataclass for global indicator hyperparams
###############################################################################


###############################################################################
# CSV Loader and Dataset
###############################################################################
def load_csv_hourly(csv_path: str, *, cfg: dict | None = None) -> list[list[float]]:
    """Return parsed hourly OHLCV data from ``csv_path``.

    The previous implementation iterated row by row with :func:`DataFrame.iterrows`,
    which is noticeably slow for large files.  This version leverages vectorised
    ``pandas`` operations so the entire CSV is processed in bulk.
    """

    if not os.path.isfile(csv_path):
        logging.warning(f"CSV file '{csv_path}' not found.")
        return []

    try:
        df = pd.read_csv(
            csv_path,
            sep=r"[,\t]+",
            engine="python",
            skiprows=1,
            header=0,
        )
    except Exception as e:  # pragma: no cover - IO failures
        logging.warning(f"Error reading CSV: {e}")
        return []

    df.columns = df.columns.str.strip().str.lower().str.replace(" ", "_")

    required = {"unix", "open", "high", "low", "close"}
    if not required.issubset(df.columns):
        logging.warning("CSV missing required columns: %s", required - set(df.columns))
        return []

    num = pd.to_numeric
    df["unix"] = num(df["unix"], errors="coerce").fillna(0).astype("int64")
    df.loc[df["unix"] > 1e12, "unix"] //= 1000
    df["open"] = num(df["open"], errors="coerce")
    df["high"] = num(df["high"], errors="coerce")
    df["low"] = num(df["low"], errors="coerce")
    df["close"] = num(df["close"], errors="coerce")

    # ----------------------------------------------------------------------------
    # Adaptive scaling: legacy datasets may store prices multiplied by 1e5 or 1e3
    # ----------------------------------------------------------------------------
    if not df.empty:
        ref_price = float(df["open"].iloc[0])
        scale = 1.0
        if ref_price > 1e8:
            scale = 1e5
        elif ref_price > 1e5:
            scale = 1e3
        if scale != 1.0:
            for col in ["open", "high", "low", "close"]:
                df[col] /= scale

    if "volume_btc" in df.columns:
        df["volume_btc"] = num(df["volume_btc"], errors="coerce").fillna(0.0)
    else:
        df["volume_btc"] = 0.0

<<<<<<< HEAD
    df = risk_filter(df, enabled=G.is_risk_filter_enabled())
=======
    enabled = True
    if cfg is not None:
        enabled = bool(cfg.get("risk_filter", {}).get("enabled", True))
    else:
        try:
            with open("config/default.toml", "rb") as fh:
                tcfg = tomllib.load(fh)
                enabled = bool(tcfg.get("risk_filter", {}).get("enabled", True))
        except Exception:
            enabled = True

    df = risk_filter(df, enabled=enabled)
>>>>>>> e6456ef3

    cols = ["unix", "open", "high", "low", "close", "volume_btc"]
    arr = df[cols].to_numpy(dtype=float)
    arr = arr[np.isfinite(arr).all(axis=1)]
    arr = np.nan_to_num(
        arr,
        nan=0.0,
        posinf=0.0,
        neginf=0.0,
    )

    return arr[np.argsort(arr[:, 0])].tolist()


def trailing_sma(arr: np.ndarray, window: int) -> np.ndarray:
    """Trailing (causal) SMA: value at t uses [t-window+1 … t].

    Pads the first ``window-1`` positions with ``np.nan`` so the returned array
    matches the input length.
    """

    if window < 1:
        raise ValueError("window must be ≥1")

    valid = np.convolve(arr, np.ones(window) / window, mode="valid")
    padded = np.concatenate([np.full(window - 1, np.nan, dtype=float), valid])
    return np.nan_to_num(padded, nan=0.0, posinf=0.0, neginf=0.0)


def generate_fixed_features(
    data_np: np.ndarray,
    hp: IndicatorHyperparams,
    *,
    use_ichimoku: bool = False,
) -> np.ndarray:
    """Return a feature matrix with exactly ``FEATURE_DIMENSION`` columns."""

    closes = data_np[:, 4].astype(np.float64)
    highs = data_np[:, 2].astype(np.float64)
    lows = data_np[:, 3].astype(np.float64)
    volume = data_np[:, 5].astype(np.float64)
    opens = data_np[:, 1].astype(np.float64)

    def zeros():
        return np.zeros_like(closes, dtype=np.float64)

    from .indicators import ema, atr, vortex, cmf, donchian, ichimoku

    sma = trailing_sma(closes, hp.sma_period) if hp.use_sma else zeros()
    rsi = talib.RSI(closes, timeperiod=hp.rsi_period) if hp.use_rsi else zeros()
    macd, _, _ = (
        talib.MACD(
            closes,
            fastperiod=hp.macd_fast,
            slowperiod=hp.macd_slow,
            signalperiod=hp.macd_signal,
        )
        if hp.use_macd
        else (zeros(), zeros(), zeros())
    )
    ema20 = ema(closes, period=hp.ema_period) if hp.use_ema else zeros()
    ema50 = ema(closes, period=50)
    atr_vals = atr(highs, lows, closes, period=hp.atr_period) if hp.use_atr else zeros()
    if hp.use_vortex:
        vp, vn = vortex(highs, lows, closes, period=hp.vortex_period)
    else:
        vp, vn = zeros(), zeros()
    cmf_v = (
        cmf(highs, lows, closes, volume, period=hp.cmf_period)
        if hp.use_cmf
        else zeros()
    )
    don_mid = (
        donchian(highs, lows, period=hp.donchian_period)[2]
        if hp.use_donchian
        else zeros()
    )
    ichi_tenkan = ichimoku(highs, lows)[0] if use_ichimoku else zeros()

    feats = np.column_stack(
        [
            opens,
            highs,
            lows,
            closes,
            volume,
            sma,
            rsi,
            macd,
            ema20,
            ema50,
            atr_vals,
            vp,
            vn,
            cmf_v,
            don_mid,
            ichi_tenkan,
        ]
    )

    # Sanitise invalid values before validation
    if np.isnan(feats).any() or np.isinf(feats).any():
        logging.debug("Raw features contained NaN/Inf – cleaned")
    features = np.nan_to_num(feats.astype(np.float32), nan=0.0, posinf=0.0, neginf=0.0)

    features = validate_feature_dimension(
        features, FEATURE_DIMENSION, logging.getLogger("features")
    )
    return features


def build_features(
    data_np: np.ndarray,
    hp: IndicatorHyperparams,
    *,
    use_ichimoku: bool = False,
    logger: logging.Logger | None = None,
) -> np.ndarray:
    """Return normalised feature matrix for ``data_np``."""

    feats = generate_fixed_features(data_np, hp, use_ichimoku=use_ichimoku)
    if isinstance(feats, list):
        feats = np.array(feats)
    feats = clean_features(feats, replace_value=0.0)
    feats = enforce_feature_dim(feats, FEATURE_DIMENSION)
    feats = validate_feature_dimension(
        feats, FEATURE_DIMENSION, logger or logging.getLogger("build_features")
    )
    mask = feature_mask_for(hp, use_ichimoku=use_ichimoku)
    validate_features(feats, enabled_mask=mask)
    feats = np.nan_to_num(feats, nan=0.0, posinf=0.0, neginf=0.0)
    imputer = KNNImputer(n_neighbors=5)
    feats[:, mask] = imputer.fit_transform(feats[:, mask])
    feats = zero_disabled(feats, mask)
    feats = rolling_zscore(feats, window=50, mask=mask)
    feats = zero_disabled(feats, mask)
    feats = np.nan_to_num(feats, nan=0.0, posinf=0.0, neginf=0.0)
    return feats.astype(np.float32)


def preprocess_features(
    data_np: np.ndarray,
    hp: IndicatorHyperparams,
    seq_len: int,
    *,
    use_ichimoku: bool = False,
    drop_last: bool = False,
    logger: logging.Logger | None = None,
) -> tuple[np.ndarray, np.ndarray]:
    """Return ``(features, windows)`` for ``data_np``.

    Disabled indicators are replaced with ``0.0`` so the returned arrays
    always have ``FEATURE_DIMENSION`` columns.
    """

    log = logger or logging.getLogger(__name__)
    mask = feature_mask_for(hp, use_ichimoku=use_ichimoku)
    features = build_features(
        data_np,
        hp,
        use_ichimoku=use_ichimoku,
        logger=log,
    )
    from numpy.lib.stride_tricks import sliding_window_view

    windows = sliding_window_view(features, (seq_len, features.shape[1]))[:, 0]
    log.debug(
        "[TRACE] dataset pre-mask shape=%s (expects %d)",
        windows.shape,
        FEATURE_DIMENSION,
    )
    assert windows.shape[2] == len(
        mask
    ), f"Expected {len(mask)} features, got {windows.shape[2]}"
    if drop_last:
        windows = windows[:-1]

    windows = np.nan_to_num(windows, nan=0.0, posinf=0.0, neginf=0.0)
    windows = zero_disabled(windows, mask)
    log.debug(
        "[TRACE] dataset post-mask shape=%s (zeros on disabled cols)",
        windows.shape,
    )

    return features.astype(np.float32), windows.astype(np.float32)


###############################################################################
# HourlyDataset
###############################################################################
class HourlyDataset(Dataset):
    def __init__(
        self,
        data,
        seq_len: int = 24,
        threshold: float = G.GLOBAL_THRESHOLD,
        *,
        indicator_hparams: IndicatorHyperparams = IndicatorHyperparams(),
        atr_threshold_k: float = 1.5,
        train_mode: bool = True,
        rebalance: bool = True,
        use_ichimoku: bool = False,
    ) -> None:
        self.data = data
        self.seq_len = seq_len
        self.threshold = threshold
        self.hp = indicator_hparams
        self.sma_period = indicator_hparams.sma_period
        self.atr_period = indicator_hparams.atr_period
        self.atr_threshold_k = atr_threshold_k
        self.train_mode = train_mode
        self.rebalance = rebalance
        self.use_vortex = indicator_hparams.use_vortex
        self.vortex_period = indicator_hparams.vortex_period
        self.use_cmf = indicator_hparams.use_cmf
        self.cmf_period = indicator_hparams.cmf_period
        self.use_ichimoku = use_ichimoku
        self.expected_features = FEATURE_DIMENSION
        self.logger = logging.getLogger("dataset")
        print(f"[INIT] Expected features type: {type(FEATURE_DIMENSION)}")
        sample_np = np.array(self.data[: min(len(self.data), 100)], dtype=float)
        check_feats = build_features(
            sample_np,
            indicator_hparams,
            use_ichimoku=use_ichimoku,
            logger=self.logger,
        )
        if check_feats.shape[1] != self.expected_features:
            raise ValueError(
                f"Feature engineering produces {check_feats.shape[1]} features, expected {self.expected_features}."
            )
        self.mask = feature_mask_for(indicator_hparams, use_ichimoku=use_ichimoku)
        self.samples, self.labels = self.preprocess()

    def apply_feature_mask(
        self, hp: IndicatorHyperparams, *, use_ichimoku: bool | None = None
    ) -> None:
        """Zero out features based on ``hp`` without rebuilding the dataset."""

        if use_ichimoku is not None:
            self.use_ichimoku = use_ichimoku
        self.mask = feature_mask_for(hp, use_ichimoku=self.use_ichimoku)
        self.samples = zero_disabled(self.samples, self.mask)

    def preprocess(self):
        data_np = np.array(self.data, dtype=float)
        features, windows = preprocess_features(
            data_np,
            self.hp,
            self.seq_len,
            use_ichimoku=self.use_ichimoku,
            drop_last=True,
            logger=self.logger,
        )
        if getattr(self.hp, "debug", False):
            enabled = [name for f, name in zip(self.mask, FEATURE_COLUMNS) if f]
            self.logger.info("[TRACE] mask enabled=%s (len=%d)", enabled, len(enabled))
        self.feature_hash = feature_version_hash(features)

        closes = data_np[:, 4].astype(np.float64)
        highs = data_np[:, 2].astype(np.float64)
        lows = data_np[:, 3].astype(np.float64)
        from .indicators import atr

        atr_vals = atr(highs, lows, closes, period=self.hp.atr_period)

        raw_closes = closes.astype(np.float32)
        last_close_raw = raw_closes[self.seq_len - 1 : -1]
        next_close_raw = raw_closes[self.seq_len :]
        rets = (next_close_raw - last_close_raw) / (last_close_raw + 1e-8)
        thresholds = self.atr_threshold_k * atr_vals[self.seq_len - 1 : -1]
        labels = np.where(rets > thresholds, 0, np.where(rets < -thresholds, 1, 2))

        mask = (
            np.isfinite(windows).all(axis=(1, 2))
            & np.isfinite(rets)
            & np.isfinite(thresholds)
        )
        windows = windows[mask]
        labels = labels[mask]

        windows = np.nan_to_num(windows, nan=0.0, posinf=0.0, neginf=0.0)

        if isinstance(windows, list):
            windows = np.array(windows)
        if isinstance(labels, list):
            labels = np.array(labels)

        return windows.astype(np.float32), labels.astype(np.int64)

    def __len__(self):
        return len(self.samples)

    def __getitem__(self, idx):
        sample = self.samples[idx].copy()
        if sample.shape[-1] != self.expected_features:
            self.logger.error(
                "Feature dimension mismatch: %s != %s",
                sample.shape,
                self.expected_features,
            )
            raise ValueError(
                f"Expected {self.expected_features} features, got {sample.shape[-1]}"
            )

        if self.train_mode and random.random() < 0.2:
            sample += np.random.normal(0, 0.01, sample.shape)
        assert (
            sample.shape[1] == self.expected_features
        ), f"Expected {self.expected_features} features, got {sample.shape[1]}"
        from .core.device import DEVICE

        sample_t = torch.as_tensor(sample, dtype=torch.float32, device=DEVICE)
        label = self.labels[idx]
        if self.rebalance and label == 2 and random.random() < 0.5:
            label = random.choice([0, 1])
        label_t = torch.tensor(label, dtype=torch.long, device=DEVICE)
        return sample_t, label_t

    # [FIXED]# expose expected feature dimension
    def get_feature_dimension(self):
        return self.expected_features<|MERGE_RESOLUTION|>--- conflicted
+++ resolved
@@ -1,46 +1,56 @@
 """Dataset utilities for the trading bot."""
 
 # ruff: noqa: F403, F405
+from __future__ import annotations
+
+import logging
 import os
 import random
+import sys
+from pathlib import Path
 from typing import NamedTuple
+
+import importlib.machinery as _machinery
+import tomllib
 
 import numpy as np
 import pandas as pd
 import talib
-import sys
-import importlib.machinery as _machinery
-import tomllib
-
+import torch
+from sklearn.impute import KNNImputer
+from torch.utils.data import Dataset
+
+import artibot.globals as G
+from artibot.rules.risk_filter import apply as risk_filter
+from config import FEATURE_COLUMNS
+
+from .constants import FEATURE_DIMENSION
+from .hyperparams import IndicatorHyperparams
+from .utils import (
+    clean_features,
+    enforce_feature_dim,
+    feature_mask_for,
+    feature_version_hash,
+    rolling_zscore,
+    validate_feature_dimension,
+    validate_features,
+    zero_disabled,
+)
+
+# --------------------------------------------------------------------------- #
+# openai stub-spec guard (avoids import side-effects in some IDEs)
+# --------------------------------------------------------------------------- #
 if "openai" in sys.modules and getattr(sys.modules["openai"], "__spec__", None) is None:
     sys.modules["openai"].__spec__ = _machinery.ModuleSpec("openai", None)
 
-import torch
-
-from .utils import (
-    rolling_zscore,
-    feature_version_hash,
-    validate_features,
-    clean_features,
-    enforce_feature_dim,
-    validate_feature_dimension,
-    zero_disabled,
-    feature_mask_for,
-)
-from sklearn.impute import KNNImputer
-from torch.utils.data import Dataset
-from artibot.rules.risk_filter import apply as risk_filter
-
-import artibot.globals as G
-import logging
-from .hyperparams import IndicatorHyperparams
-from .constants import FEATURE_DIMENSION
-from config import FEATURE_COLUMNS
-
-
-###############################################################################
-# NamedTuple for per-bar trade parameters
-###############################################################################
+# --------------------------------------------------------------------------- #
+# caching objects
+# --------------------------------------------------------------------------- #
+_IMPUTER = KNNImputer(n_neighbors=5)
+
+# --------------------------------------------------------------------------- #
+# NamedTuple – per-bar trade parameters
+# --------------------------------------------------------------------------- #
 class TradeParams(NamedTuple):
     risk_fraction: torch.Tensor
     sl_multiplier: torch.Tensor
@@ -48,109 +58,101 @@
     attention: torch.Tensor
 
 
-###############################################################################
-# Dataclass for global indicator hyperparams
-###############################################################################
-
-
-###############################################################################
-# CSV Loader and Dataset
-###############################################################################
+# --------------------------------------------------------------------------- #
+# CSV loader
+# --------------------------------------------------------------------------- #
+def _risk_filter_enabled_from_toml(path: str = "config/default.toml") -> bool:
+    """Fallback to the default config file (True if missing/error)."""
+    try:
+        with open(path, "rb") as fh:
+            cfg = tomllib.load(fh)
+            return bool(cfg.get("risk_filter", {}).get("enabled", True))
+    except Exception:
+        return True
+
+
+def _determine_risk_filter_flag(cfg: dict | None) -> bool:
+    """
+    Priority (high → low):
+
+    1. `cfg["risk_filter"]["enabled"]` given directly to `load_csv_hourly`
+    2. Runtime global `G.is_risk_filter_enabled()` (returns None if unset)
+    3. Value in *config/default.toml*
+    4. Hard default `True`
+    """
+    if cfg and "risk_filter" in cfg:
+        return bool(cfg["risk_filter"].get("enabled", True))
+
+    runtime_flag = getattr(G, "is_risk_filter_enabled", lambda: None)()
+    if runtime_flag is not None:
+        return bool(runtime_flag)
+
+    return _risk_filter_enabled_from_toml()
+
+
 def load_csv_hourly(csv_path: str, *, cfg: dict | None = None) -> list[list[float]]:
-    """Return parsed hourly OHLCV data from ``csv_path``.
-
-    The previous implementation iterated row by row with :func:`DataFrame.iterrows`,
-    which is noticeably slow for large files.  This version leverages vectorised
-    ``pandas`` operations so the entire CSV is processed in bulk.
-    """
-
-    if not os.path.isfile(csv_path):
-        logging.warning(f"CSV file '{csv_path}' not found.")
+    """Fast vectorised CSV→list loader for hourly OHLCV bars."""
+
+    log = logging.getLogger("dataset.loader")
+
+    if not Path(csv_path).is_file():
+        log.warning("CSV file '%s' not found.", csv_path)
         return []
 
     try:
         df = pd.read_csv(
             csv_path,
-            sep=r"[,\t]+",
+            sep=r"[,\t]+",  # accept comma OR tab
             engine="python",
             skiprows=1,
             header=0,
         )
-    except Exception as e:  # pragma: no cover - IO failures
-        logging.warning(f"Error reading CSV: {e}")
+    except Exception as exc:  # pragma: no cover – IO failures
+        log.warning("Error reading CSV: %s", exc)
         return []
 
+    # normalise column names
     df.columns = df.columns.str.strip().str.lower().str.replace(" ", "_")
 
-    required = {"unix", "open", "high", "low", "close"}
-    if not required.issubset(df.columns):
-        logging.warning("CSV missing required columns: %s", required - set(df.columns))
+    must_have = {"unix", "open", "high", "low", "close"}
+    if not must_have.issubset(df.columns):
+        log.warning("CSV missing required columns: %s", must_have - set(df.columns))
         return []
 
     num = pd.to_numeric
     df["unix"] = num(df["unix"], errors="coerce").fillna(0).astype("int64")
-    df.loc[df["unix"] > 1e12, "unix"] //= 1000
-    df["open"] = num(df["open"], errors="coerce")
-    df["high"] = num(df["high"], errors="coerce")
-    df["low"] = num(df["low"], errors="coerce")
-    df["close"] = num(df["close"], errors="coerce")
-
-    # ----------------------------------------------------------------------------
-    # Adaptive scaling: legacy datasets may store prices multiplied by 1e5 or 1e3
-    # ----------------------------------------------------------------------------
+    df.loc[df["unix"] > 1e12, "unix"] //= 1000  # ms → s
+
+    for col in ("open", "high", "low", "close"):
+        df[col] = num(df[col], errors="coerce")
+
+    # legacy price scaling
     if not df.empty:
-        ref_price = float(df["open"].iloc[0])
-        scale = 1.0
-        if ref_price > 1e8:
-            scale = 1e5
-        elif ref_price > 1e5:
-            scale = 1e3
-        if scale != 1.0:
-            for col in ["open", "high", "low", "close"]:
-                df[col] /= scale
-
-    if "volume_btc" in df.columns:
-        df["volume_btc"] = num(df["volume_btc"], errors="coerce").fillna(0.0)
-    else:
-        df["volume_btc"] = 0.0
-
-<<<<<<< HEAD
-    df = risk_filter(df, enabled=G.is_risk_filter_enabled())
-=======
-    enabled = True
-    if cfg is not None:
-        enabled = bool(cfg.get("risk_filter", {}).get("enabled", True))
-    else:
-        try:
-            with open("config/default.toml", "rb") as fh:
-                tcfg = tomllib.load(fh)
-                enabled = bool(tcfg.get("risk_filter", {}).get("enabled", True))
-        except Exception:
-            enabled = True
-
+        ref = float(df["open"].iloc[0])
+        factor = 1e5 if ref > 1e8 else (1e3 if ref > 1e5 else 1.0)
+        if factor != 1.0:
+            df[["open", "high", "low", "close"]] /= factor
+
+    df["volume_btc"] = num(df.get("volume_btc", 0.0), errors="coerce").fillna(0.0)
+
+    # ---------------- risk filter ---------------- #
+    enabled = _determine_risk_filter_flag(cfg)
     df = risk_filter(df, enabled=enabled)
->>>>>>> e6456ef3
-
+
+    # ---------------- ndarray cleanup ------------ #
     cols = ["unix", "open", "high", "low", "close", "volume_btc"]
     arr = df[cols].to_numpy(dtype=float)
     arr = arr[np.isfinite(arr).all(axis=1)]
-    arr = np.nan_to_num(
-        arr,
-        nan=0.0,
-        posinf=0.0,
-        neginf=0.0,
-    )
+    arr = np.nan_to_num(arr, nan=0.0, posinf=0.0, neginf=0.0)
 
     return arr[np.argsort(arr[:, 0])].tolist()
 
 
+# --------------------------------------------------------------------------- #
+# Technical-indicator feature engineering
+# --------------------------------------------------------------------------- #
 def trailing_sma(arr: np.ndarray, window: int) -> np.ndarray:
-    """Trailing (causal) SMA: value at t uses [t-window+1 … t].
-
-    Pads the first ``window-1`` positions with ``np.nan`` so the returned array
-    matches the input length.
-    """
-
+    """Causal SMA (pads first *window-1* values with NaN)."""
     if window < 1:
         raise ValueError("window must be ≥1")
 
@@ -165,7 +167,7 @@
     *,
     use_ichimoku: bool = False,
 ) -> np.ndarray:
-    """Return a feature matrix with exactly ``FEATURE_DIMENSION`` columns."""
+    """Return a raw feature matrix with **exactly** `FEATURE_DIMENSION` columns."""
 
     closes = data_np[:, 4].astype(np.float64)
     highs = data_np[:, 2].astype(np.float64)
@@ -233,12 +235,8 @@
     # Sanitise invalid values before validation
     if np.isnan(feats).any() or np.isinf(feats).any():
         logging.debug("Raw features contained NaN/Inf – cleaned")
-    features = np.nan_to_num(feats.astype(np.float32), nan=0.0, posinf=0.0, neginf=0.0)
-
-    features = validate_feature_dimension(
-        features, FEATURE_DIMENSION, logging.getLogger("features")
-    )
-    return features
+
+    return np.nan_to_num(feats.astype(np.float32), nan=0.0, posinf=0.0, neginf=0.0)
 
 
 def build_features(
@@ -248,26 +246,24 @@
     use_ichimoku: bool = False,
     logger: logging.Logger | None = None,
 ) -> np.ndarray:
-    """Return normalised feature matrix for ``data_np``."""
-
+    """Return normalised feature matrix for *data_np*."""
     feats = generate_fixed_features(data_np, hp, use_ichimoku=use_ichimoku)
-    if isinstance(feats, list):
-        feats = np.array(feats)
     feats = clean_features(feats, replace_value=0.0)
     feats = enforce_feature_dim(feats, FEATURE_DIMENSION)
     feats = validate_feature_dimension(
         feats, FEATURE_DIMENSION, logger or logging.getLogger("build_features")
     )
+
     mask = feature_mask_for(hp, use_ichimoku=use_ichimoku)
     validate_features(feats, enabled_mask=mask)
+
     feats = np.nan_to_num(feats, nan=0.0, posinf=0.0, neginf=0.0)
-    imputer = KNNImputer(n_neighbors=5)
-    feats[:, mask] = imputer.fit_transform(feats[:, mask])
+    feats[:, mask] = _IMPUTER.fit_transform(feats[:, mask])
     feats = zero_disabled(feats, mask)
     feats = rolling_zscore(feats, window=50, mask=mask)
     feats = zero_disabled(feats, mask)
-    feats = np.nan_to_num(feats, nan=0.0, posinf=0.0, neginf=0.0)
-    return feats.astype(np.float32)
+
+    return np.nan_to_num(feats, nan=0.0, posinf=0.0, neginf=0.0).astype(np.float32)
 
 
 def preprocess_features(
@@ -279,47 +275,35 @@
     drop_last: bool = False,
     logger: logging.Logger | None = None,
 ) -> tuple[np.ndarray, np.ndarray]:
-    """Return ``(features, windows)`` for ``data_np``.
-
-    Disabled indicators are replaced with ``0.0`` so the returned arrays
-    always have ``FEATURE_DIMENSION`` columns.
-    """
+    """Return *(features, windows)* for *data_np*."""
 
     log = logger or logging.getLogger(__name__)
     mask = feature_mask_for(hp, use_ichimoku=use_ichimoku)
+
     features = build_features(
         data_np,
         hp,
         use_ichimoku=use_ichimoku,
         logger=log,
     )
+
     from numpy.lib.stride_tricks import sliding_window_view
 
     windows = sliding_window_view(features, (seq_len, features.shape[1]))[:, 0]
-    log.debug(
-        "[TRACE] dataset pre-mask shape=%s (expects %d)",
-        windows.shape,
-        FEATURE_DIMENSION,
-    )
-    assert windows.shape[2] == len(
-        mask
-    ), f"Expected {len(mask)} features, got {windows.shape[2]}"
+    log.debug("[TRACE] dataset pre-mask shape=%s", windows.shape)
+
     if drop_last:
         windows = windows[:-1]
 
     windows = np.nan_to_num(windows, nan=0.0, posinf=0.0, neginf=0.0)
     windows = zero_disabled(windows, mask)
-    log.debug(
-        "[TRACE] dataset post-mask shape=%s (zeros on disabled cols)",
-        windows.shape,
-    )
 
     return features.astype(np.float32), windows.astype(np.float32)
 
 
-###############################################################################
-# HourlyDataset
-###############################################################################
+# --------------------------------------------------------------------------- #
+# PyTorch dataset wrapper
+# --------------------------------------------------------------------------- #
 class HourlyDataset(Dataset):
     def __init__(
         self,
@@ -333,49 +317,48 @@
         rebalance: bool = True,
         use_ichimoku: bool = False,
     ) -> None:
+        self.logger = logging.getLogger("dataset")
+
         self.data = data
         self.seq_len = seq_len
         self.threshold = threshold
         self.hp = indicator_hparams
-        self.sma_period = indicator_hparams.sma_period
-        self.atr_period = indicator_hparams.atr_period
         self.atr_threshold_k = atr_threshold_k
         self.train_mode = train_mode
         self.rebalance = rebalance
-        self.use_vortex = indicator_hparams.use_vortex
-        self.vortex_period = indicator_hparams.vortex_period
-        self.use_cmf = indicator_hparams.use_cmf
-        self.cmf_period = indicator_hparams.cmf_period
         self.use_ichimoku = use_ichimoku
+
         self.expected_features = FEATURE_DIMENSION
-        self.logger = logging.getLogger("dataset")
-        print(f"[INIT] Expected features type: {type(FEATURE_DIMENSION)}")
+        self.logger.debug("[INIT] Expected features type: %s", type(FEATURE_DIMENSION))
+
+        # sanity-check with a small sample
         sample_np = np.array(self.data[: min(len(self.data), 100)], dtype=float)
         check_feats = build_features(
-            sample_np,
-            indicator_hparams,
-            use_ichimoku=use_ichimoku,
-            logger=self.logger,
+            sample_np, indicator_hparams, use_ichimoku=use_ichimoku, logger=self.logger
         )
         if check_feats.shape[1] != self.expected_features:
             raise ValueError(
-                f"Feature engineering produces {check_feats.shape[1]} features, expected {self.expected_features}."
+                f"Feature engineering produces {check_feats.shape[1]} features, "
+                f"expected {self.expected_features}."
             )
+
         self.mask = feature_mask_for(indicator_hparams, use_ichimoku=use_ichimoku)
         self.samples, self.labels = self.preprocess()
 
+    # --------------------------------------------------------------------- #
     def apply_feature_mask(
         self, hp: IndicatorHyperparams, *, use_ichimoku: bool | None = None
     ) -> None:
-        """Zero out features based on ``hp`` without rebuilding the dataset."""
-
+        """Zero-out features based on *hp* without rebuilding the dataset."""
         if use_ichimoku is not None:
             self.use_ichimoku = use_ichimoku
         self.mask = feature_mask_for(hp, use_ichimoku=self.use_ichimoku)
         self.samples = zero_disabled(self.samples, self.mask)
 
+    # --------------------------------------------------------------------- #
     def preprocess(self):
         data_np = np.array(self.data, dtype=float)
+
         features, windows = preprocess_features(
             data_np,
             self.hp,
@@ -385,10 +368,12 @@
             logger=self.logger,
         )
         if getattr(self.hp, "debug", False):
-            enabled = [name for f, name in zip(self.mask, FEATURE_COLUMNS) if f]
+            enabled = [n for f, n in zip(self.mask, FEATURE_COLUMNS) if f]
             self.logger.info("[TRACE] mask enabled=%s (len=%d)", enabled, len(enabled))
+
         self.feature_hash = feature_version_hash(features)
 
+        # label generation
         closes = data_np[:, 4].astype(np.float64)
         highs = data_np[:, 2].astype(np.float64)
         lows = data_np[:, 3].astype(np.float64)
@@ -396,10 +381,9 @@
 
         atr_vals = atr(highs, lows, closes, period=self.hp.atr_period)
 
-        raw_closes = closes.astype(np.float32)
-        last_close_raw = raw_closes[self.seq_len - 1 : -1]
-        next_close_raw = raw_closes[self.seq_len :]
-        rets = (next_close_raw - last_close_raw) / (last_close_raw + 1e-8)
+        last_close = closes[self.seq_len - 1 : -1]
+        next_close = closes[self.seq_len :]
+        rets = (next_close - last_close) / (last_close + 1e-8)
         thresholds = self.atr_threshold_k * atr_vals[self.seq_len - 1 : -1]
         labels = np.where(rets > thresholds, 0, np.where(rets < -thresholds, 1, 2))
 
@@ -413,33 +397,23 @@
 
         windows = np.nan_to_num(windows, nan=0.0, posinf=0.0, neginf=0.0)
 
-        if isinstance(windows, list):
-            windows = np.array(windows)
-        if isinstance(labels, list):
-            labels = np.array(labels)
-
         return windows.astype(np.float32), labels.astype(np.int64)
 
+    # --------------------------------------------------------------------- #
     def __len__(self):
         return len(self.samples)
 
     def __getitem__(self, idx):
         sample = self.samples[idx].copy()
         if sample.shape[-1] != self.expected_features:
-            self.logger.error(
-                "Feature dimension mismatch: %s != %s",
-                sample.shape,
-                self.expected_features,
-            )
+            self.logger.error("Feature dimension mismatch: %s", sample.shape)
             raise ValueError(
                 f"Expected {self.expected_features} features, got {sample.shape[-1]}"
             )
 
         if self.train_mode and random.random() < 0.2:
             sample += np.random.normal(0, 0.01, sample.shape)
-        assert (
-            sample.shape[1] == self.expected_features
-        ), f"Expected {self.expected_features} features, got {sample.shape[1]}"
+
         from .core.device import DEVICE
 
         sample_t = torch.as_tensor(sample, dtype=torch.float32, device=DEVICE)
@@ -449,6 +423,6 @@
         label_t = torch.tensor(label, dtype=torch.long, device=DEVICE)
         return sample_t, label_t
 
-    # [FIXED]# expose expected feature dimension
+    # convenience for external callers
     def get_feature_dimension(self):
         return self.expected_features