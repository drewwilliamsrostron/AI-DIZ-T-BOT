"""Dataset utilities for the trading bot."""

from .globals import *

###############################################################################
# NamedTuple for per-bar trade parameters
###############################################################################
class TradeParams(NamedTuple):
    risk_fraction: torch.Tensor
    sl_multiplier: torch.Tensor
    tp_multiplier: torch.Tensor
    attention: torch.Tensor

###############################################################################
# NamedTuple for global indicator hyperparams
###############################################################################
class IndicatorHyperparams(NamedTuple):
    rsi_period: int
    sma_period: int
    macd_fast: int
    macd_slow: int
    macd_signal: int

###############################################################################
# CSV Loader and Dataset
###############################################################################
def load_csv_hourly(csv_path):
    if not os.path.isfile(csv_path):
        logging.warning(f"CSV file '{csv_path}' not found.")
        return []
    try:
        df = pd.read_csv(csv_path, sep=r'[,\t]+', engine='python', skiprows=1, header=0)
    except Exception as e:
        logging.warning(f"Error reading CSV: {e}")
        return []
    df.columns = df.columns.str.strip().str.lower().str.replace(' ', '_')
    data = []
    for i, row in df.iterrows():
        try:
            ts = int(row['unix'])
            if ts > 1e12:
                ts = ts // 1000
            o = float(row['open']) / 100000.0
            h = float(row['high']) / 100000.0
            l = float(row['low']) / 100000.0
            c = float(row['close']) / 100000.0
            v = float(row['volume_btc']) if 'volume_btc' in df.columns else 0.0
            data.append([ts, o, h, l, c, v])
        except:
            pass
    return sorted(data, key=lambda x: x[0])

###############################################################################
# HourlyDataset
###############################################################################
class HourlyDataset(Dataset):
    def __init__(self, data, seq_len=24, threshold=GLOBAL_THRESHOLD, sma_period=10):
        self.data = data
        self.seq_len = seq_len
        self.threshold = threshold
        self.sma_period = sma_period
        self.samples, self.labels = self.preprocess()

    def preprocess(self):
        data_np = np.array(self.data, dtype=np.float32)
        closes = data_np[:, 4].astype(np.float64)
        sma = np.convolve(closes, np.ones(self.sma_period) / self.sma_period, mode='same')
        rsi = talib.RSI(closes, timeperiod=14)
        macd, _, _ = talib.MACD(closes)

        feats = np.column_stack([
            data_np[:, 1:6],
            sma.astype(np.float32),
            rsi.astype(np.float32),
            macd.astype(np.float32),
        ])

        # ``ta-lib`` leaves the first few rows as NaN which would otherwise
        # propagate through scaling and ultimately make the training loss
        # explode to ``nan``.  Replace them with zeros before normalisation and
        # again afterwards to be safe.
        feats = np.nan_to_num(feats)

        scaler = StandardScaler()
        scaled_feats = scaler.fit_transform(feats)
<<<<<<< HEAD
        scaled_feats = np.clip(scaled_feats, -10.0, 10.0)
=======
>>>>>>> 8f90c509
        scaled_feats = np.nan_to_num(scaled_feats)

        from numpy.lib.stride_tricks import sliding_window_view
        windows = sliding_window_view(scaled_feats, (self.seq_len, scaled_feats.shape[1]))[:, 0]
        windows = windows[:-1]

        raw_closes = closes.astype(np.float32)
        last_close_raw = raw_closes[self.seq_len-1:-1]
        next_close_raw = raw_closes[self.seq_len:]
        rets = (next_close_raw - last_close_raw) / (last_close_raw + 1e-8)
        labels = np.where(rets > self.threshold, 0, np.where(rets < -self.threshold, 1, 2))

        mask = np.isfinite(windows).all(axis=(1, 2)) & np.isfinite(rets)
        windows = windows[mask]
        labels = labels[mask]
<<<<<<< HEAD
        windows = np.nan_to_num(windows)
=======
>>>>>>> 8f90c509

        return windows.astype(np.float32), labels.astype(np.int64)

    def __len__(self):
        return len(self.samples)

    def __getitem__(self, idx):
        sample = self.samples[idx].copy()
        # (8) Data Augmentation: bigger probability + bigger noise
        # from 0.2 => 0.5 probability, and 0.01 => 0.02 stdev
        if random.random() < 0.5:
            sample += np.random.normal(0, 0.02, sample.shape)
        return torch.tensor(sample), torch.tensor(self.labels[idx], dtype=torch.long)<|MERGE_RESOLUTION|>--- conflicted
+++ resolved
@@ -83,10 +83,10 @@
 
         scaler = StandardScaler()
         scaled_feats = scaler.fit_transform(feats)
-<<<<<<< HEAD
+
         scaled_feats = np.clip(scaled_feats, -10.0, 10.0)
-=======
->>>>>>> 8f90c509
+
+
         scaled_feats = np.nan_to_num(scaled_feats)
 
         from numpy.lib.stride_tricks import sliding_window_view
@@ -102,10 +102,9 @@
         mask = np.isfinite(windows).all(axis=(1, 2)) & np.isfinite(rets)
         windows = windows[mask]
         labels = labels[mask]
-<<<<<<< HEAD
+
         windows = np.nan_to_num(windows)
-=======
->>>>>>> 8f90c509
+
 
         return windows.astype(np.float32), labels.astype(np.int64)
 
