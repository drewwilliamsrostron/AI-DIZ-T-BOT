--- conflicted
+++ resolved
@@ -94,15 +94,12 @@
                 "START_EPOCH",
                 extra={"epoch": ensemble.train_steps},
             )
-<<<<<<< HEAD
+
             logging.debug(json.dumps({"event": "status", "msg": G.get_status()}))
             tl, vl = ensemble.train_one_epoch(
                 dl_train, dl_val, train_data, stop_event, features=train_indicators
             )
-=======
-            logging.debug("status %s", G.get_status())
-            tl, vl = ensemble.train_one_epoch(dl_train, dl_val, train_data, stop_event)
->>>>>>> 0f9caa1a
+
             if holdout_data:
                 holdout_res = robust_backtest(
                     ensemble, holdout_data, indicators=holdout_indicators
