--- conflicted
+++ resolved
@@ -92,11 +92,9 @@
                 break
             ensemble.train_steps += 1
             epochs += 1
-<<<<<<< HEAD
+
             G.set_status(f"Training step {ensemble.train_steps}", "")
-=======
-            G.set_status("Training", f"step {ensemble.train_steps}")
->>>>>>> 9d0814e4
+
             logging.info(
                 "START_EPOCH",
                 extra={"epoch": ensemble.train_steps},
@@ -239,11 +237,9 @@
                             train_data.append([ts, o_, h_, l_, c_, v_])
                             changed = True
                 if changed:
-<<<<<<< HEAD
-                    G.set_status("Adapting to live data", "")
-=======
+
                     G.set_status("Training", "Adapting to live data")
->>>>>>> 9d0814e4
+
                     ds_updated = HourlyDataset(
                         train_data,
                         seq_len=24,
@@ -289,11 +285,9 @@
     except Exception as e:
         traceback.print_exc()
 
-<<<<<<< HEAD
+
         G.set_status(f"Training error: {e}", "")
-=======
-        G.set_status("Training", f"error: {e}")
->>>>>>> 9d0814e4
+
 
         stop_event.set()
 
@@ -304,11 +298,9 @@
 
     while not stop_event.is_set():
         try:
-<<<<<<< HEAD
-            G.set_status("Fetching live data", "")
-=======
+
             G.set_status("Phemex", "Fetching live data")
->>>>>>> 9d0814e4
+
             bars = connector.fetch_latest_bars(limit=100)
             if bars:
                 G.global_phemex_data = bars
@@ -317,15 +309,11 @@
 
         except Exception as e:
             traceback.print_exc()
-<<<<<<< HEAD
+
             G.set_status(f"Fetch error: {e}", "")
             stop_event.set()
         G.status_sleep("Waiting before next fetch", "", poll_interval)
-=======
-            G.set_status("Phemex", f"error: {e}")
-            stop_event.set()
-        G.status_sleep("Phemex", "Waiting before next fetch", poll_interval)
->>>>>>> 9d0814e4
+
 
 
 ###############################################################################
