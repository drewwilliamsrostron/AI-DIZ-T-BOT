--- conflicted
+++ resolved
@@ -1,10 +1,7 @@
 """Meta reinforcement learning agent controlling training hyperparameters."""
 
-<<<<<<< HEAD
 from __future__ import annotations
 
-=======
->>>>>>> 5c571177
 # ruff: noqa: F403, F405
 
 from .globals import *
@@ -153,11 +150,9 @@
     def apply_action(self, action_idx):
         # decode
         (lr_adj, wd_adj, rsi_adj, sma_adj, mf_adj, ms_adj, sig_adj, thr_adj) = (
-<<<<<<< HEAD
+
             self.model.action_space[action_idx]
-=======
-            self.action_space[action_idx]
->>>>>>> 5c571177
+
         )
         # 1) LR/WD
         old_lr = self.ensemble.optimizers[0].param_groups[0]["lr"]
