--- conflicted
+++ resolved
@@ -193,7 +193,7 @@
                 status_sleep("Meta agent waiting for training", 1.0)
                 continue
 
-<<<<<<< HEAD
+
             curr_r= global_composite_reward if global_composite_reward else 0.0
             b_r= global_best_composite_reward if global_best_composite_reward else 0.0
             st_sharpe= global_sharpe
@@ -235,7 +235,7 @@
             status_sleep("Meta agent idle", 0.5)
     except Exception as e:
         global global_status_message
-=======
+
         curr_r= global_composite_reward if global_composite_reward else 0.0
         b_r= global_best_composite_reward if global_best_composite_reward else 0.0
         st_sharpe= global_sharpe
@@ -277,7 +277,6 @@
         status_sleep("Meta agent idle", 0.5)
     except Exception as e:
         global global_status_message
->>>>>>> 809c0d7a
         global_status_message = f"Meta error: {e}"
         traceback.print_exc()
         status_sleep("Meta agent failed", 5.0)
