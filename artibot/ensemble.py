"""Model ensemble used during training and prediction."""

# ruff: noqa: F403, F405

import inspect
from contextlib import nullcontext
from typing import Iterable, Optional, Tuple
from threading import Event
import logging
import random

import os
import numpy as np
import torch
import torch.nn as nn
import torch.optim as optim
from torch.cuda.amp import GradScaler, autocast
from torch.optim.lr_scheduler import (
    ReduceLROnPlateau,
    CosineAnnealingWarmRestarts,
)
from torch.utils.data import DataLoader

from .backtest import robust_backtest
from .dataset import IndicatorHyperparams
import artibot.globals as G
from .metrics import compute_yearly_stats
from .model import TradingModel


def reject_if_risky(
    sharpe: float,
    max_dd: float,
    entropy: float,
    *,
    thresholds: dict | None = None,
) -> bool:
    """Return ``True`` when metrics breach the configured risk limits."""

    if thresholds is None:
        try:  # lazy import avoids circular dependency
            from .bot_app import CONFIG

            thresholds = CONFIG.get("RISK_FILTER", CONFIG)
        except Exception:
            thresholds = {}

    min_entropy = float(thresholds.get("MIN_ENTROPY", 1.0))
    min_sharpe = float(thresholds.get("MIN_SHARPE", 1.0))
    max_drawdown = float(thresholds.get("MAX_DRAWDOWN", -0.30))

    if entropy < min_entropy:
        return True  # reject collapsed runs
    return max_dd < max_drawdown or sharpe < min_sharpe


def nuclear_key_gate(sharpe: float, max_dd: float, entropy: float) -> bool:
    """Return ``True`` when trading is allowed based on the nuclear key state."""

    if not G.is_nuclear_key_enabled():
        return True
    return not reject_if_risky(sharpe, max_dd, entropy)


def choose_best(rewards: list[float]) -> float:
    """Return the highest reward from ``rewards``.

    Raises ``ValueError`` when the list is empty.
    """
    if not rewards:
        raise ValueError("rewards cannot be empty")
    return max(rewards)


class EnsembleModel:
    """Simple container for multiple models and optimisers."""

    def __init__(
        self,
        device,
        n_models=2,
        lr=3e-4,
        weight_decay=1e-4,
        weights_path="best_model_weights.pth",
    ):
        self.device = device
        self.weights_path = weights_path

        # (6) We changed TradingModel to bigger capacity above
        self.models = [TradingModel().to(device) for _ in range(n_models)]
        self.optimizers = [
            optim.Adam(m.parameters(), lr=lr, weight_decay=weight_decay)
            for m in self.models
        ]
        self.criterion = nn.CrossEntropyLoss(
            weight=torch.tensor([3.0, 3.0, 0.2]).to(device)
        )
        self.mse_loss_fn = nn.MSELoss()
        amp_on = device.type == "cuda"
        # GradScaler's `device` arg is not supported on older PyTorch versions
        if "device" in inspect.signature(GradScaler).parameters:
            self.scaler = GradScaler(enabled=amp_on, device=self.device.type)
        else:
            self.scaler = GradScaler(enabled=amp_on)
        self.best_val_loss = float("inf")
        self.best_composite_reward = float("-inf")
        self.best_state_dicts = None
        self.train_steps = 0
        self.reward_loss_weight = 0.2
        self.patience = 0
        self.delayed_reward_epochs = 25

        # per-epoch attention stats
        self.entropies: list[float] = []
        self.max_probs: list[float] = []
        self.rejection_count_this_epoch = 0

        # (3) We'll do dynamic patience mechanism, so this is an initial
        self.patience_counter = 0

        self.schedulers = [
            ReduceLROnPlateau(
                opt,
                mode="min",
                patience=6,
                factor=0.8,
                min_lr=2e-5,
            )
            for opt in self.optimizers
        ]
        self.cosine = [CosineAnnealingWarmRestarts(o, T_0=50) for o in self.optimizers]

        self.warmup_steps = 1000
        self.step_count = 0
        self.base_lrs = [opt.param_groups[0]["lr"] for opt in self.optimizers]

        # store global indicator hyperparams that meta-agent can change
        self.indicator_hparams = IndicatorHyperparams(
            rsi_period=14, sma_period=10, macd_fast=12, macd_slow=26, macd_signal=9
        )

    def train_one_epoch(
        self,
        dl_train: DataLoader,
        dl_val: Optional[DataLoader],
        data_full: Iterable,
        stop_event: Optional[Event] = None,
        *,
        features: Optional[dict] = None,
    ) -> Tuple[float, Optional[float]]:
        """Train models for one epoch and return losses.

        Parameters
        ----------
        dl_train:
            DataLoader providing training batches.
        dl_val:
            Optional validation DataLoader used to compute ``val_loss``.
        data_full:
            Full dataset for backtesting before training.
        stop_event:
            Optional threading event signalling early stop.
        features:
            Optional precomputed indicator arrays for ``data_full``.

        Returns
        -------
        tuple[float, Optional[float]]
            ``train_loss`` and ``val_loss`` (``None`` when no ``dl_val``).
        """
        # mutate shared state on the globals module

        current_result = robust_backtest(self, data_full, indicators=features)

        G.global_equity_curve = current_result["equity_curve"]
        G.global_backtest_profit.append(current_result["effective_net_pct"])
        G.global_inactivity_penalty = current_result["inactivity_penalty"]
        G.global_composite_reward = current_result["composite_reward"]
        G.global_days_without_trading = current_result["days_without_trading"]
        G.global_trade_details = current_result["trade_details"]
        G.global_days_in_profit = current_result["days_in_profit"]
        G.global_sharpe = current_result["sharpe"]
        G.global_max_drawdown = current_result["max_drawdown"]
        G.global_net_pct = current_result["net_pct"]
        G.global_num_trades = current_result["trades"]
<<<<<<< HEAD
        G.global_win_rate = current_result.get("win_rate", 0.0)
        G.global_profit_factor = current_result.get("profit_factor", 0.0)
        G.global_avg_trade_duration = current_result.get("avg_trade_duration", 0.0)
=======

        G.global_win_rate = current_result["win_rate"]
        G.global_profit_factor = current_result["profit_factor"]
        G.global_avg_trade_duration = current_result["avg_trade_duration"]
        G.global_avg_win = current_result.get("avg_win", 0.0)
        G.global_avg_loss = current_result.get("avg_loss", 0.0)

>>>>>>> 9d0814e4

        dfy, table_str = compute_yearly_stats(
            current_result["equity_curve"],
            current_result["trade_details"],
            initial_balance=100.0,
        )
        G.global_yearly_stats_table = table_str

        # (4) We'll define an extended state for the meta-agent,
        # but that happens in meta_control_loop.
        # For the main training, we keep your code.

        # The composite reward is used as training target
        scaled_target = torch.tanh(
            torch.tensor(
                current_result["composite_reward"] / 100.0,
                dtype=torch.float32,
                device=self.device,
            )
        )
        total_loss = 0.0
        nb = 0
        for m in self.models:
            m.train()
        # Serialise updates with meta-control thread
        with G.model_lock:
            for batch_idx, (batch_x, batch_y) in enumerate(dl_train):
                bx = batch_x.to(self.device).contiguous().clone()
                by = batch_y.to(self.device)
                for opt in self.optimizers:
                    opt.zero_grad()

                if "device_type" in inspect.signature(autocast).parameters:
                    ctx = autocast(
                        device_type=self.device.type,
                        enabled=(self.device.type == "cuda"),
                    )
                else:
                    ctx = (
                        autocast(enabled=(self.device.type == "cuda"))
                        if self.device.type == "cuda"
                        else nullcontext()
                    )

                losses = []
                with ctx, torch.autograd.set_detect_anomaly(True):
                    for model in self.models:
                        logits, _, pred_reward = model(bx.clone())
                        self.entropies.append(getattr(model, "last_entropy", 0.0))
                        self.max_probs.append(getattr(model, "last_max_prob", 0.0))
                        ce_loss = self.criterion(logits, by)
                        if not torch.isfinite(pred_reward).all():
                            logging.error(
                                "Non‑finite pred_reward detected at step %s",
                                self.train_steps,
                            )
                            logging.error(
                                "pred_reward stats: min=%s max=%s",
                                pred_reward.min().item(),
                                pred_reward.max().item(),
                            )
                            continue

                        use_reward = self.train_steps > self.delayed_reward_epochs
                        if use_reward:
                            r_loss = self.mse_loss_fn(
                                pred_reward, scaled_target.expand_as(pred_reward)
                            )
                        else:
                            r_loss = torch.tensor(0.0, device=self.device)
                        loss = ce_loss + self.reward_loss_weight * r_loss
                        if not torch.isfinite(loss).all():
                            logging.error(
                                "Non‑finite loss detected at step %s", self.train_steps
                            )
                            logging.error(
                                "ce_loss=%s reward_loss=%s",
                                ce_loss.item(),
                                r_loss.item(),
                            )
                            continue
                        losses.append(loss)

                if not losses:
                    continue

                total_batch_loss = torch.stack(losses).sum()
                self.scaler.scale(total_batch_loss).backward()

                for idx_m, (model, opt_) in enumerate(
                    zip(self.models, self.optimizers)
                ):

                    self.scaler.unscale_(opt_)
                    torch.nn.utils.clip_grad_norm_(self.models[idx_m].parameters(), 1.0)
                    try:
                        self.scaler.step(opt_)
                    except AssertionError:
                        opt_.step()
                        self.scaler = GradScaler(enabled=False)
                    else:
                        self.scaler.update()
                    if self.step_count <= self.warmup_steps:
                        new_lr = self.base_lrs[idx_m] * (
                            (self.step_count + 1) / self.warmup_steps
                        )
                        for pg in opt_.param_groups:
                            pg["lr"] = new_lr
                    else:
                        self.cosine[idx_m].step()

                batch_loss = sum(loss_i.item() for loss_i in losses)

                self.step_count += 1
                total_loss += (
                    (batch_loss / len(self.models)) if not np.isnan(batch_loss) else 0.0
                )
                nb += 1
            train_loss = total_loss / nb

            val_loss = self.evaluate_val_loss(dl_val) if dl_val else None
            if val_loss is not None:
                for sch in self.schedulers:
                    sch.step(val_loss)
                if val_loss < self.best_val_loss - 1e-6:
                    self.best_val_loss = val_loss
                    self.patience = 0
                else:
                    self.patience += 1
                if self.patience >= 12:
                    for opt in self.optimizers:
                        for pg in opt.param_groups:
                            pg["lr"] = max(pg["lr"] * 0.1, 2e-6)
                    self.patience = 0

            # (2) Adjust Reward Penalties => less harsh for zero trades/ negative net
            trades_now = len(current_result["trade_details"])
            cur_reward = current_result["composite_reward"]

            if trades_now == 0:
                # Reduced from 99999 => 500
                cur_reward -= 500
            elif trades_now < 5:
                # small graduated penalty
                cur_reward -= 100 * (5 - trades_now)

            # negative net => smaller penalty
            if current_result["net_pct"] < 0:
                cur_reward -= 500  # from 2000

            # (3) Dynamic Patience => measure improvement
            # We'll track the last 10 net profits
            avg_improvement = (
                np.mean(G.global_backtest_profit[-10:])
                if len(G.global_backtest_profit) >= 10
                else 0
            )
            attn_entropy = (
                float(np.mean(G.global_attention_entropy_history[-100:]))
                if G.global_attention_entropy_history
                else 0.0
            )
            if attn_entropy < 0.5:
                logging.warning("Attention entropy low: %.2f", attn_entropy)
<<<<<<< HEAD
                G.set_status("Warning: attention entropy < 0.5", "")
=======
                G.set_status("Risk", "Attention entropy < 0.5")
>>>>>>> 9d0814e4
            if cur_reward > self.best_composite_reward:
                if reject_if_risky(
                    G.global_sharpe, G.global_max_drawdown, attn_entropy
                ):
                    self.rejection_count_this_epoch += 1
                    logging.info(
                        "REJECTED by risk filter",
                        extra={
                            "epoch": self.train_steps,
                            "sharpe": G.global_sharpe,
                            "max_dd": G.global_max_drawdown,
                            "attn_entropy": attn_entropy,
                            "lr": self.optimizers[0].param_groups[0]["lr"],
                        },
                    )
                    G.set_status("Risk", "Epoch rejected")
                else:
                    self.best_composite_reward = cur_reward
                    self.patience_counter = 0
                    self.best_state_dicts = [m.state_dict() for m in self.models]
                    self.save_best_weights()
            else:
                self.patience_counter += 1
                # If net improvements are small => bigger patience
                # If average improvement >=1 => shorter patience
                patience_threshold = 30 if avg_improvement < 1.0 else 15
                if self.patience_counter >= patience_threshold:
                    if random.random() < 0.7:
                        _ = np.random.choice([1e-5, 1e-4, 1e-3])
                    else:
                        for m in self.models:
                            for layer in m.modules():
                                if isinstance(layer, nn.Linear):
                                    with torch.no_grad():
                                        new_w = torch.empty_like(layer.weight)
                                        nn.init.kaiming_normal_(new_w)
                                        layer.weight.copy_(new_w)
                                        if layer.bias is not None:
                                            layer.bias.copy_(
                                                torch.full_like(layer.bias, 0.1)
                                            )
                        if random.random() < 0.3:
                            self.models = [
                                TradingModel(
                                    hidden_size=np.random.choice([128, 256]),
                                    dropout=np.random.uniform(0.3, 0.6),
                                ).to(self.device)
                                for _ in range(len(self.models))
                            ]
                            lr = self.optimizers[0].param_groups[0]["lr"]
                            wd = (
                                self.optimizers[0]
                                .param_groups[0]
                                .get("weight_decay", 0.0)
                            )
                            self.optimizers = [
                                optim.Adam(m.parameters(), lr=lr, weight_decay=wd)
                                for m in self.models
                            ]
                            self.schedulers = [
                                ReduceLROnPlateau(
                                    opt,
                                    mode="min",
                                    patience=6,
                                    factor=0.8,
                                    min_lr=2e-5,
                                )
                                for opt in self.optimizers
                            ]
                            self.cosine = [
                                CosineAnnealingWarmRestarts(o, T_0=50)
                                for o in self.optimizers
                            ]
                            if "device" in inspect.signature(GradScaler).parameters:
                                self.scaler = GradScaler(
                                    enabled=(self.device.type == "cuda"),
                                    device=self.device.type,
                                )
                            else:
                                self.scaler = GradScaler(
                                    enabled=(self.device.type == "cuda")
                                )
                            self.base_lrs = [
                                opt.param_groups[0]["lr"] for opt in self.optimizers
                            ]
                        self.patience_counter = 0

        # track best net
        if current_result["net_pct"] > G.global_best_net_pct:
            G.global_best_equity_curve = current_result["equity_curve"]
            G.global_best_sharpe = current_result["sharpe"]
            G.global_best_drawdown = current_result["max_drawdown"]
            G.global_best_net_pct = current_result["net_pct"]
            G.global_best_num_trades = trades_now
            G.global_best_win_rate = current_result["win_rate"]
            G.global_best_profit_factor = current_result["profit_factor"]
            G.global_best_avg_trade_duration = current_result["avg_trade_duration"]
            G.global_best_avg_win = current_result.get("avg_win", 0.0)
            G.global_best_avg_loss = current_result.get("avg_loss", 0.0)
            G.global_best_inactivity_penalty = current_result["inactivity_penalty"]
            G.global_best_composite_reward = cur_reward
            G.global_best_days_in_profit = current_result["days_in_profit"]
            G.global_best_lr = self.optimizers[0].param_groups[0]["lr"]
            G.global_best_wd = self.optimizers[0].param_groups[0].get("weight_decay", 0)
            _, best_table = compute_yearly_stats(
                current_result["equity_curve"],
                current_result["trade_details"],
                initial_balance=100.0,
            )
            G.global_best_yearly_stats_table = best_table

        mean_ent = float(torch.tensor(self.entropies).mean()) if self.entropies else 0.0
        mean_mp = float(torch.tensor(self.max_probs).mean()) if self.max_probs else 0.0
        logging.info(
            {
                "event": "EPOCH_SUMMARY",
                "epoch": self.train_steps,
                "mean_entropy": mean_ent,
                "mean_max_prob": mean_mp,
                "rejections": self.rejection_count_this_epoch,
            }
        )
        self.entropies.clear()
        self.max_probs.clear()
        self.rejection_count_this_epoch = 0
        return train_loss, val_loss

    def evaluate_val_loss(self, dl_val: DataLoader) -> float:
        """Return the average loss on ``dl_val`` across the ensemble."""

        for m in self.models:
            m.eval()
        losses = []
        with torch.no_grad():
            for bx, by in dl_val:
                bx = bx.to(self.device)
                by = by.to(self.device)
                model_losses = []
                for mm in self.models:
                    lg, _, _ = mm(bx)
                    l_ = self.criterion(lg, by)
                    model_losses.append(l_.item())
                losses.append(np.mean(model_losses))
        val_loss = float(np.mean(losses))
        for m in self.models:
            m.train()
        return val_loss

    def predict(self, x: torch.Tensor) -> Tuple[int, float, None]:
        """Predict a single sample and return ``(index, confidence, None)``."""

        with torch.no_grad():
            outs = []
            for m in self.models:
                lg, _, _ = m(x.to(self.device))
                p_ = torch.softmax(lg, dim=1).cpu()
                outs.append(p_)
            avgp = torch.mean(torch.stack(outs), dim=0)
            idx = int(avgp[0].argmax().item())
            conf = float(avgp[0, idx].item())
            return idx, conf, None

    def vectorized_predict(
        self, windows_tensor: torch.Tensor, batch_size: int = 256
    ) -> Tuple[torch.Tensor, torch.Tensor, dict]:
        """Return predictions for ``windows_tensor`` in mini-batches."""

        with torch.no_grad():
            all_probs = []
            n_ = windows_tensor.shape[0]
            for i in range(0, n_, batch_size):
                batch = windows_tensor[i : i + batch_size]
                batch_probs = []
                for m in self.models:
                    lg, tpars, _ = m(batch)
                    pr_ = torch.softmax(lg, dim=1).cpu()
                    batch_probs.append(pr_)
                avg_probs = torch.mean(torch.stack(batch_probs), dim=0)
                all_probs.append(avg_probs)
            ret_probs = torch.cat(all_probs, dim=0)
            idxs = ret_probs.argmax(dim=1)
            confs = ret_probs.max(dim=1)[0]
            # dummy param
            dummy_t = {
                "risk_fraction": torch.tensor([0.1]),
                "sl_multiplier": torch.tensor([5.0]),
                "tp_multiplier": torch.tensor([5.0]),
            }
            return idxs.cpu(), confs.cpu(), dummy_t

    def optimize_models(self, dummy_input):
        pass

    def save_best_weights(self, path: str | None = None) -> None:
        if not self.best_state_dicts:
            return
        if path is None:
            path = self.weights_path
        torch.save(
            {
                "best_composite_reward": self.best_composite_reward,
                "state_dicts": self.best_state_dicts,
            },
            path,
        )

    def load_best_weights(self, path: str | None = None, data_full=None) -> None:
        if path is None:
            path = self.weights_path
        if os.path.isfile(path):
            try:
                ckpt = torch.load(path, map_location=self.device)
                self.best_composite_reward = ckpt.get(
                    "best_composite_reward", float("-inf")
                )
                self.best_state_dicts = ckpt["state_dicts"]
                for m, sd in zip(self.models, self.best_state_dicts):
                    m.load_state_dict(sd, strict=False)
                if data_full and len(data_full) > 24:
                    loaded_result = robust_backtest(self, data_full)
                    G.global_best_equity_curve = loaded_result["equity_curve"]
                    G.global_best_sharpe = loaded_result["sharpe"]
                    G.global_best_drawdown = loaded_result["max_drawdown"]
                    G.global_best_net_pct = loaded_result["net_pct"]
                    G.global_best_num_trades = loaded_result["trades"]
                    G.global_best_win_rate = loaded_result["win_rate"]
                    G.global_best_profit_factor = loaded_result["profit_factor"]
                    G.global_best_avg_trade_duration = loaded_result[
                        "avg_trade_duration"
                    ]
                    G.global_best_avg_win = loaded_result.get("avg_win", 0.0)
                    G.global_best_avg_loss = loaded_result.get("avg_loss", 0.0)
                    G.global_best_inactivity_penalty = loaded_result[
                        "inactivity_penalty"
                    ]
                    G.global_best_composite_reward = loaded_result["composite_reward"]
                    G.global_best_days_in_profit = loaded_result["days_in_profit"]
                    G.global_best_lr = self.optimizers[0].param_groups[0]["lr"]
                    G.global_best_wd = (
                        self.optimizers[0].param_groups[0].get("weight_decay", 0)
                    )
                    _, best_table = compute_yearly_stats(
                        loaded_result["equity_curve"],
                        loaded_result["trade_details"],
                        initial_balance=100.0,
                    )
                    G.global_best_yearly_stats_table = best_table
            except Exception:
                pass<|MERGE_RESOLUTION|>--- conflicted
+++ resolved
@@ -183,11 +183,7 @@
         G.global_max_drawdown = current_result["max_drawdown"]
         G.global_net_pct = current_result["net_pct"]
         G.global_num_trades = current_result["trades"]
-<<<<<<< HEAD
-        G.global_win_rate = current_result.get("win_rate", 0.0)
-        G.global_profit_factor = current_result.get("profit_factor", 0.0)
-        G.global_avg_trade_duration = current_result.get("avg_trade_duration", 0.0)
-=======
+
 
         G.global_win_rate = current_result["win_rate"]
         G.global_profit_factor = current_result["profit_factor"]
@@ -195,7 +191,7 @@
         G.global_avg_win = current_result.get("avg_win", 0.0)
         G.global_avg_loss = current_result.get("avg_loss", 0.0)
 
->>>>>>> 9d0814e4
+
 
         dfy, table_str = compute_yearly_stats(
             current_result["equity_curve"],
@@ -360,11 +356,9 @@
             )
             if attn_entropy < 0.5:
                 logging.warning("Attention entropy low: %.2f", attn_entropy)
-<<<<<<< HEAD
+
                 G.set_status("Warning: attention entropy < 0.5", "")
-=======
-                G.set_status("Risk", "Attention entropy < 0.5")
->>>>>>> 9d0814e4
+
             if cur_reward > self.best_composite_reward:
                 if reject_if_risky(
                     G.global_sharpe, G.global_max_drawdown, attn_entropy
