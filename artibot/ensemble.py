--- conflicted
+++ resolved
@@ -311,94 +311,77 @@
         """
         # mutate shared state on the globals module
 
-<<<<<<< HEAD
-        current_result = robust_backtest(self, data_full, indicators=features)
-        G.global_equity_curve = current_result["equity_curve"]
-        G.global_backtest_profit.append(current_result["net_pct"])
-        G.global_sharpe = current_result["sharpe"]
-        G.global_profit_factor = current_result["profit_factor"]
-        G.gui_event.set()
-=======
-        sma_opts = [10, 20]
-        rsi_opts = [9, 14]
-        macd_fast_opts = [12, 16]
-        macd_slow_opts = [26, 30]
-        macd_sig_opts = [9, 12]
-        ema_opts = [20, 50]
-        atr_opts = [14, 21]
-        vortex_opts = [14, 21]
-        cmf_opts = [20, 30]
-        donchian_opts = [20, 30]
-        kijun_opts = [26, 34]
-        tenkan_opts = [9, 12]
-        disp_opts = [26, 52]
-        conf_opts = [self.hp.conf_threshold, self.hp.conf_threshold * 1.5]
-        sl_mults = [1.0, 1.5]
-        tp_mults = [1.0, 1.5]
+        # ---------------- START merged block ----------------
+        # --- ❶  Build parameter grid -------------------------------------------------
+        sma_opts        = [10, 20]
+        rsi_opts        = [9, 14]
+        macd_fast_opts  = [12, 16]
+        macd_slow_opts  = [26, 30]
+        macd_sig_opts   = [9, 12]
+        ema_opts        = [20, 50]
+        atr_opts        = [14, 21]
+        vortex_opts     = [14, 21]
+        cmf_opts        = [20, 30]
+        donchian_opts   = [20, 30]
+        kijun_opts      = [26, 34]
+        tenkan_opts     = [9, 12]
+        disp_opts       = [26, 52]
+        conf_opts       = [self.hp.conf_threshold, self.hp.conf_threshold * 1.5]
+        sl_mults        = [1.0, 1.5]
+        tp_mults        = [1.0, 1.5]
 
         param_sets = list(
             product(
-                sma_opts,
-                rsi_opts,
-                macd_fast_opts,
-                macd_slow_opts,
-                macd_sig_opts,
+                sma_opts, rsi_opts,
+                macd_fast_opts, macd_slow_opts, macd_sig_opts,
                 ema_opts,
-                atr_opts,
-                vortex_opts,
-                cmf_opts,
+                atr_opts, vortex_opts, cmf_opts,
                 donchian_opts,
-                kijun_opts,
-                tenkan_opts,
-                disp_opts,
+                kijun_opts, tenkan_opts, disp_opts,
                 conf_opts,
-                sl_mults,
-                tp_mults,
+                sl_mults, tp_mults,
             )
         )
 
         best_result: dict | None = None
-        best_cfg: dict | None = None
-
+        best_cfg:    dict | None = None
+
+        # --- ❷  Sweep the grid --------------------------------------------------------
         for cfg in param_sets:
             (
-                sma_period,
-                rsi_period,
-                macd_fast,
-                macd_slow,
-                macd_sig,
+                sma_period, rsi_period,
+                macd_fast, macd_slow, macd_sig,
                 ema_period,
-                atr_period,
-                vortex_period,
-                cmf_period,
+                atr_period, vortex_period, cmf_period,
                 donchian_period,
-                kijun_period,
-                tenkan_period,
-                disp_period,
+                kijun_period, tenkan_period, disp_period,
                 conf,
-                sl_mult,
-                tp_mult,
+                sl_mult, tp_mult,
             ) = cfg
 
-            self.indicator_hparams.sma_period = sma_period
-            self.indicator_hparams.rsi_period = rsi_period
-            self.indicator_hparams.macd_fast = macd_fast
-            self.indicator_hparams.macd_slow = macd_slow
-            self.indicator_hparams.macd_signal = macd_sig
-            self.indicator_hparams.ema_period = ema_period
-            self.indicator_hparams.atr_period = atr_period
-            self.indicator_hparams.vortex_period = vortex_period
-            self.indicator_hparams.cmf_period = cmf_period
-            self.indicator_hparams.donchian_period = donchian_period
-            self.indicator_hparams.kijun_period = kijun_period
-            self.indicator_hparams.tenkan_period = tenkan_period
-            self.indicator_hparams.displacement = disp_period
+            # apply to indicator hyper-params
+            hp = self.indicator_hparams
+            hp.sma_period       = sma_period
+            hp.rsi_period       = rsi_period
+            hp.macd_fast        = macd_fast
+            hp.macd_slow        = macd_slow
+            hp.macd_signal      = macd_sig
+            hp.ema_period       = ema_period
+            hp.atr_period       = atr_period
+            hp.vortex_period    = vortex_period
+            hp.cmf_period       = cmf_period
+            hp.donchian_period  = donchian_period
+            hp.kijun_period     = kijun_period
+            hp.tenkan_period    = tenkan_period
+            hp.displacement     = disp_period
+
             self.hp.conf_threshold = conf
             sl = self.hp.sl * sl_mult
             tp = self.hp.tp * tp_mult
             G.update_trade_params(sl, tp)
 
-            result = robust_backtest(self, data_full)
+            result = robust_backtest(self, data_full)      # no “features” arg inside sweep
+
             logging.info(
                 "SWEEP_CFG",
                 extra={
@@ -424,11 +407,10 @@
                 },
             )
 
-            if best_result is None or result.get(
-                "composite_reward", 0.0
-            ) > best_result.get(
-                "composite_reward",
-                0.0,
+            if (
+                best_result is None
+                or result.get("composite_reward", 0.0)
+                > best_result.get("composite_reward", 0.0)
             ):
                 best_result = result
                 best_cfg = {
@@ -450,27 +432,37 @@
                     "tp": tp,
                 }
 
+        # --- ❸  Re-apply best config & run final back-test ---------------------------
         if best_cfg is not None:
-            self.indicator_hparams.sma_period = best_cfg["sma"]
-            self.indicator_hparams.rsi_period = best_cfg["rsi"]
-            self.indicator_hparams.macd_fast = best_cfg["macd_fast"]
-            self.indicator_hparams.macd_slow = best_cfg["macd_slow"]
-            self.indicator_hparams.macd_signal = best_cfg["macd_sig"]
-            self.indicator_hparams.ema_period = best_cfg["ema"]
-            self.indicator_hparams.atr_period = best_cfg["atr"]
-            self.indicator_hparams.vortex_period = best_cfg["vortex"]
-            self.indicator_hparams.cmf_period = best_cfg["cmf"]
-            self.indicator_hparams.donchian_period = best_cfg["donchian"]
-            self.indicator_hparams.kijun_period = best_cfg["kijun"]
-            self.indicator_hparams.tenkan_period = best_cfg["tenkan"]
-            self.indicator_hparams.displacement = best_cfg["disp"]
+            hp = self.indicator_hparams
+            hp.sma_period       = best_cfg["sma"]
+            hp.rsi_period       = best_cfg["rsi"]
+            hp.macd_fast        = best_cfg["macd_fast"]
+            hp.macd_slow        = best_cfg["macd_slow"]
+            hp.macd_signal      = best_cfg["macd_sig"]
+            hp.ema_period       = best_cfg["ema"]
+            hp.atr_period       = best_cfg["atr"]
+            hp.vortex_period    = best_cfg["vortex"]
+            hp.cmf_period       = best_cfg["cmf"]
+            hp.donchian_period  = best_cfg["donchian"]
+            hp.kijun_period     = best_cfg["kijun"]
+            hp.tenkan_period    = best_cfg["tenkan"]
+            hp.displacement     = best_cfg["disp"]
             self.hp.conf_threshold = best_cfg["conf"]
             G.update_trade_params(best_cfg["sl"], best_cfg["tp"])
 
         current_result = best_result or robust_backtest(
             self, data_full, indicators=features
         )
->>>>>>> f9083149
+
+        # --- ❹  Push to globals & ping GUI ------------------------------------------
+        G.global_equity_curve     = current_result["equity_curve"]
+        G.global_backtest_profit.append(current_result["net_pct"])
+        G.global_sharpe           = current_result["sharpe"]
+        G.global_profit_factor    = current_result["profit_factor"]
+        G.gui_event.set()
+        # ---------------- END merged block ----------------
+
         if data_full:
             assert len(data_full[0]) >= 5, "Expect raw OHLCV rows"
 
