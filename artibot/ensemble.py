"""Model ensemble used during training and prediction."""

# ruff: noqa: F403, F405

import inspect
from contextlib import nullcontext
from typing import Iterable, Optional, Tuple
from threading import Event
from itertools import product
import threading
import logging
import random
import hashlib

import os
import shutil
import numpy as np
import sys
import importlib.machinery as _machinery

if "openai" in sys.modules and getattr(sys.modules["openai"], "__spec__", None) is None:
    sys.modules["openai"].__spec__ = _machinery.ModuleSpec("openai", None)

import torch
import torch.nn as nn
import torch.optim as optim
import torch.nn.functional as F

try:
    from torch.amp import GradScaler, autocast  # PyTorch >=2.3
except Exception:  # pragma: no cover - older versions
    from torch.cuda.amp import GradScaler, autocast
from torch.optim.lr_scheduler import (
    ReduceLROnPlateau,
    OneCycleLR,
)
from torch.utils.data import DataLoader

from .backtest import robust_backtest
from .hyperparams import HyperParams, IndicatorHyperparams
from artibot.core.device import get_device
from .utils import zero_disabled
import artibot.globals as G
from .metrics import compute_yearly_stats, compute_monthly_stats
from .model import TradingModel
from .constants import FEATURE_DIMENSION
from .feature_manager import validate_and_align_features


def update_best(epoch: int, reward: float, net_pct: float, best_ckpt_path: str) -> None:
    """Log a NEW_BEST event with key metrics."""

    logging.info(
        "NEW_BEST  epoch=%d  reward=%.3f  net_pct=%.2f  saved %s",
        epoch,
        reward,
        net_pct,
        best_ckpt_path,
    )


def reject_if_risky(
    reward: float,
    max_dd: float,
    entropy: float,
    *,
    thresholds: dict | None = None,
) -> bool:
    """Return ``True`` when metrics breach the configured risk limits."""

    if not G.is_risk_filter_enabled():
        return False

    if thresholds is None:
        try:  # lazy import avoids circular dependency
            from .bot_app import CONFIG

            thresholds = CONFIG.get("RISK_FILTER", CONFIG)
        except Exception:
            thresholds = {}

    min_entropy = float(thresholds.get("MIN_ENTROPY", 1.0))
    min_reward = float(thresholds.get("MIN_REWARD", -1.0))
    max_drawdown = float(thresholds.get("MAX_DRAWDOWN", -0.30))

    # Early-stage models get a looser gate until trade count builds up
    if G.global_num_trades < 1000:
        return reward <= 0.0 and max_dd <= -0.40

    if entropy < min_entropy:
        return True  # reject collapsed runs
    return max_dd < max_drawdown or reward < min_reward


def nuclear_key_gate(
    reward: float,
    max_dd: float,
    entropy: float,
    profit_factor: float,
    *,
    thresholds: dict | None = None,
) -> bool:
    """Return ``True`` when trading is allowed based on the nuclear key state."""

    if thresholds is None:
        try:  # lazy import avoids circular dependency
            from .bot_app import CONFIG

            thresholds = CONFIG.get("RISK_FILTER", CONFIG)
        except Exception:
            thresholds = {}

    min_entropy = float(thresholds.get("MIN_ENTROPY", 1.0))
    min_reward = float(thresholds.get("MIN_REWARD", -1.0))
    max_drawdown = float(thresholds.get("MAX_DRAWDOWN", -0.30))
    min_profit_factor = 1.5

    if not G.is_nuclear_key_enabled():
        return True

    return (
        entropy >= min_entropy
        and reward >= min_reward
        and max_dd >= max_drawdown
        and profit_factor >= min_profit_factor
    )


def nk_gate_passes() -> bool:
    """Return ``True`` when the current metrics pass the NK gate."""
    entropy = (
        float(G.global_attention_entropy_history[-1])
        if G.global_attention_entropy_history
        else 0.0
    )
    return nuclear_key_gate(
        G.global_composite_reward,
        G.global_max_drawdown,
        entropy,
        G.global_profit_factor,
    )


def choose_best(rewards: list[float]) -> float:
    """Return the highest reward from ``rewards``.

    Raises ``ValueError`` when the list is empty.
    """
    if not rewards:
        raise ValueError("rewards cannot be empty")
    return max(rewards)


class EnsembleModel(nn.Module):
    """Simple container for multiple models and optimisers.

    Parameters
    ----------
    n_features:
        Number of columns expected in the feature matrix.  When ``None`` the
        value from :data:`~artibot.constants.FEATURE_DIMENSION` is used.
    """

    def __init__(
        self,
        device: torch.device | None = None,
        n_models: int = 2,
        lr: float = 1e-3,
        weight_decay: float = 0.0,
        weights_path: str = "best.pt",
        *,
        n_features: int | None = None,
        total_steps: int = 10000,
        grad_accum_steps: int = 1,
    ) -> None:
        super().__init__()
        device = torch.device(device) if device is not None else get_device()
        self.device = device
        self.weights_path = weights_path
        self.indicator_hparams = IndicatorHyperparams(
            rsi_period=14, sma_period=10, macd_fast=12, macd_slow=26, macd_signal=9
        )
        self.hp = HyperParams(indicator_hp=self.indicator_hparams)

        # Determine the feature dimension either from the caller or fall back
        # to the package constant.  This allows the ensemble to align its input
        # layer with the dataset's feature matrix and prevents shape mismatches
        # during training.
        dim = n_features if n_features is not None else FEATURE_DIMENSION

        self.expected_features = dim
        self.n_features = dim

        self.models = [
            TradingModel(input_size=dim).to(device, non_blocking=True)
            for _ in range(n_models)
        ]
        self._mask_lock = threading.Lock()
        self.register_buffer("feature_mask", torch.ones(1, dim, device=device))
        print("[DEBUG] Model moved to device")
        from . import hyperparams as _hp

        lr = max(lr, _hp.LR_MIN)
        self.optimizers = [
            optim.AdamW(
                m.parameters(),
                lr=lr,
                weight_decay=weight_decay,
                betas=(0.9, 0.9999),
            )
            for m in self.models
        ]
        self.criterion = nn.CrossEntropyLoss(
            weight=torch.tensor([2.0, 2.0, 1.0], device=device)
        )
        self.mse_loss_fn = nn.MSELoss()
        amp_on = device.type == "cuda"
        print(f"[DEBUG] Using device: {device}, AMP enabled: {amp_on}")
        # GradScaler's `device` arg is not supported on older PyTorch versions
        if "device" in inspect.signature(GradScaler).parameters:
            self.scaler = GradScaler(enabled=amp_on, device=device)
        else:
            self.scaler = GradScaler(enabled=amp_on)
        print("[DEBUG] Scaler init complete")
        self.best_val_loss = float("inf")
        self.best_composite_reward = float("-inf")
        self.best_state_dicts = None
        self.train_steps = 0
        # Start with a small reward weight and no delay
        self.reward_loss_weight = 0.05
        self.max_reward_loss_weight = 0.2
        self.patience = 0
        self.delayed_reward_epochs = 0

        # per-epoch attention stats
        self.entropies: list[float] = []
        self.max_probs: list[float] = []
        self.rejection_count_this_epoch = 0

        # (3) We'll do dynamic patience mechanism, so this is an initial
        self.patience_counter = 0

        # Disable LR schedulers to avoid the step-order warning from PyTorch
        self.schedulers = []
        self.cycle = []

        self.grad_accum_steps = grad_accum_steps
        self.total_steps = total_steps

    def _align_features(self, x: torch.Tensor) -> torch.Tensor:
        """Validate feature dimension and zero disabled columns."""

        current_features = x.shape[-1]
        if current_features != self.expected_features:
            raise ValueError(
                f"Expected {self.expected_features} features, got {current_features}"
            )

        mask = self.feature_mask.to(x.device)
        return zero_disabled(x, mask)

    @validate_and_align_features
    def forward(self, x: torch.Tensor) -> list[torch.Tensor]:
        x = x.to(self.device)
        outs = [m(x) for m in self.models]
        return outs

    def configure_one_cycle(self, total_steps: int) -> None:
        """Initialise OneCycle schedulers with ``total_steps``."""
        self.total_steps = total_steps
        # Scheduler disabled – maintain attribute for callers
        self.cycle = []

    def rebuild_models(self, new_dim: int) -> None:
        """Validate that the requested dimension matches the frozen setting."""
        if new_dim != self.n_features:
            raise ValueError("Feature dimension mismatch")

    def train_one_epoch(
        self,
        dl_train: DataLoader,
        dl_val: Optional[DataLoader],
        data_full: Iterable,
        stop_event: Optional[Event] = None,
        *,
        features: Optional[dict] = None,
        update_globals: bool = True,
    ) -> Tuple[float, Optional[float]]:
        """Train models for one epoch and return losses.

        Parameters
        ----------
        dl_train:
            DataLoader providing training batches.
        dl_val:
            Optional validation DataLoader used to compute ``val_loss``.
        data_full:
            Full dataset for backtesting before training.
        stop_event:
            Optional threading event signalling early stop.
        features:
            Optional precomputed indicator arrays for ``data_full``.
        update_globals:
            When ``True`` update :mod:`artibot.globals` with metrics from this
            epoch.

        Returns
        -------
        tuple[float, Optional[float]]
            ``train_loss`` and ``val_loss`` (``None`` when no ``dl_val``).
        """
        # mutate shared state on the globals module

        # ---------------- START merged block ----------------
<<<<<<< HEAD
        # --- ❶  Build parameter grid -------------------------------------------------
        sma_opts = [10, 20]
        rsi_opts = [9, 14]
        macd_fast_opts = [12, 16]
        macd_slow_opts = [26, 30]
        macd_sig_opts = [9, 12]
        ema_opts = [20, 50]
        atr_opts = [14, 21]
        vortex_opts = [14, 21]
        cmf_opts = [20, 30]
        donchian_opts = [20, 30]
        kijun_opts = [26, 34]
        tenkan_opts = [9, 12]
        disp_opts = [26, 52]
        conf_opts = [self.hp.conf_threshold, self.hp.conf_threshold * 1.5]
        sl_mults = [1.0, 1.5]
        tp_mults = [1.0, 1.5]

        param_sets = list(
            product(
                sma_opts,
                rsi_opts,
                macd_fast_opts,
                macd_slow_opts,
                macd_sig_opts,
                ema_opts,
                atr_opts,
                vortex_opts,
                cmf_opts,
                donchian_opts,
                kijun_opts,
                tenkan_opts,
                disp_opts,
                conf_opts,
                sl_mults,
                tp_mults,
=======
        best_result: dict | None = None
        best_cfg: dict | None = None

        if self.train_steps == 1:
            # --- ❶  Build parameter grid --------------------------------------
            sma_opts = [10, 20]
            rsi_opts = [9, 14]
            macd_fast_opts = [12, 16]
            macd_slow_opts = [26, 30]
            macd_sig_opts = [9, 12]
            ema_opts = [20, 50]
            atr_opts = [14, 21]
            vortex_opts = [14, 21]
            cmf_opts = [20, 30]
            donchian_opts = [20, 30]
            kijun_opts = [26, 34]
            tenkan_opts = [9, 12]
            disp_opts = [26, 52]
            conf_opts = [self.hp.conf_threshold, self.hp.conf_threshold * 1.5]
            sl_mults = [1.0, 1.5]
            tp_mults = [1.0, 1.5]

            param_sets = list(
                product(
                    sma_opts,
                    rsi_opts,
                    macd_fast_opts,
                    macd_slow_opts,
                    macd_sig_opts,
                    ema_opts,
                    atr_opts,
                    vortex_opts,
                    cmf_opts,
                    donchian_opts,
                    kijun_opts,
                    tenkan_opts,
                    disp_opts,
                    conf_opts,
                    sl_mults,
                    tp_mults,
                )
>>>>>>> 99807321
            )

<<<<<<< HEAD
        best_result: dict | None = None
        best_cfg: dict | None = None

        # --- ❷  Sweep the grid --------------------------------------------------------
        for cfg in param_sets:
            (
                sma_period,
                rsi_period,
                macd_fast,
                macd_slow,
                macd_sig,
                ema_period,
                atr_period,
                vortex_period,
                cmf_period,
                donchian_period,
                kijun_period,
                tenkan_period,
                disp_period,
                conf,
                sl_mult,
                tp_mult,
            ) = cfg

            # apply to indicator hyper-params
            hp = self.indicator_hparams
            hp.sma_period = sma_period
            hp.rsi_period = rsi_period
            hp.macd_fast = macd_fast
            hp.macd_slow = macd_slow
            hp.macd_signal = macd_sig
            hp.ema_period = ema_period
            hp.atr_period = atr_period
            hp.vortex_period = vortex_period
            hp.cmf_period = cmf_period
            hp.donchian_period = donchian_period
            hp.kijun_period = kijun_period
            hp.tenkan_period = tenkan_period
            hp.displacement = disp_period

            self.hp.conf_threshold = conf
            sl = self.hp.sl * sl_mult
            tp = self.hp.tp * tp_mult
            G.update_trade_params(sl, tp)

            result = robust_backtest(self, data_full)  # no “features” arg inside sweep

            logging.info(
                "SWEEP_CFG",
                extra={
                    "cfg": {
=======
            # --- ❷  Sweep the grid --------------------------------------------------------
            for cfg in param_sets:
                (
                    sma_period,
                    rsi_period,
                    macd_fast,
                    macd_slow,
                    macd_sig,
                    ema_period,
                    atr_period,
                    vortex_period,
                    cmf_period,
                    donchian_period,
                    kijun_period,
                    tenkan_period,
                    disp_period,
                    conf,
                    sl_mult,
                    tp_mult,
                ) = cfg

                # apply to indicator hyper-params
                hp = self.indicator_hparams
                hp.sma_period = sma_period
                hp.rsi_period = rsi_period
                hp.macd_fast = macd_fast
                hp.macd_slow = macd_slow
                hp.macd_signal = macd_sig
                hp.ema_period = ema_period
                hp.atr_period = atr_period
                hp.vortex_period = vortex_period
                hp.cmf_period = cmf_period
                hp.donchian_period = donchian_period
                hp.kijun_period = kijun_period
                hp.tenkan_period = tenkan_period
                hp.displacement = disp_period

                self.hp.conf_threshold = conf
                sl = self.hp.sl * sl_mult
                tp = self.hp.tp * tp_mult
                G.update_trade_params(sl, tp)

                result = robust_backtest(
                    self, data_full
                )  # no “features” arg inside sweep

                logging.info(
                    "SWEEP_CFG",
                    extra={
                        "cfg": {
                            "sma": sma_period,
                            "rsi": rsi_period,
                            "macd_fast": macd_fast,
                            "macd_slow": macd_slow,
                            "macd_sig": macd_sig,
                            "ema": ema_period,
                            "atr": atr_period,
                            "vortex": vortex_period,
                            "cmf": cmf_period,
                            "donchian": donchian_period,
                            "kijun": kijun_period,
                            "tenkan": tenkan_period,
                            "disp": disp_period,
                            "conf": conf,
                            "sl": sl,
                            "tp": tp,
                        },
                        "reward": result.get("composite_reward", 0.0),
                    },
                )

                if best_result is None or result.get(
                    "composite_reward", 0.0
                ) > best_result.get("composite_reward", 0.0):
                    best_result = result
                    best_cfg = {
>>>>>>> 99807321
                        "sma": sma_period,
                        "rsi": rsi_period,
                        "macd_fast": macd_fast,
                        "macd_slow": macd_slow,
                        "macd_sig": macd_sig,
                        "ema": ema_period,
                        "atr": atr_period,
                        "vortex": vortex_period,
                        "cmf": cmf_period,
                        "donchian": donchian_period,
                        "kijun": kijun_period,
                        "tenkan": tenkan_period,
                        "disp": disp_period,
                        "conf": conf,
                        "sl": sl,
                        "tp": tp,
<<<<<<< HEAD
                    },
                    "reward": result.get("composite_reward", 0.0),
                },
            )

            if best_result is None or result.get(
                "composite_reward", 0.0
            ) > best_result.get("composite_reward", 0.0):
                best_result = result
                best_cfg = {
                    "sma": sma_period,
                    "rsi": rsi_period,
                    "macd_fast": macd_fast,
                    "macd_slow": macd_slow,
                    "macd_sig": macd_sig,
                    "ema": ema_period,
                    "atr": atr_period,
                    "vortex": vortex_period,
                    "cmf": cmf_period,
                    "donchian": donchian_period,
                    "kijun": kijun_period,
                    "tenkan": tenkan_period,
                    "disp": disp_period,
                    "conf": conf,
                    "sl": sl,
                    "tp": tp,
                }
=======
                    }
>>>>>>> 99807321

        # --- ❸  Re-apply best config & run final back-test ---------------------------
        if best_cfg is not None:
            hp = self.indicator_hparams
            hp.sma_period = best_cfg["sma"]
            hp.rsi_period = best_cfg["rsi"]
            hp.macd_fast = best_cfg["macd_fast"]
            hp.macd_slow = best_cfg["macd_slow"]
            hp.macd_signal = best_cfg["macd_sig"]
            hp.ema_period = best_cfg["ema"]
            hp.atr_period = best_cfg["atr"]
            hp.vortex_period = best_cfg["vortex"]
            hp.cmf_period = best_cfg["cmf"]
            hp.donchian_period = best_cfg["donchian"]
            hp.kijun_period = best_cfg["kijun"]
            hp.tenkan_period = best_cfg["tenkan"]
            hp.displacement = best_cfg["disp"]
            self.hp.conf_threshold = best_cfg["conf"]
            G.update_trade_params(best_cfg["sl"], best_cfg["tp"])

        current_result = best_result or robust_backtest(
            self, data_full, indicators=features
        )

        # --- ❹  Push to globals & ping GUI ------------------------------------------
        G.global_equity_curve = current_result["equity_curve"]
        G.global_backtest_profit.append(current_result["net_pct"])
        G.global_sharpe = current_result["sharpe"]
        G.global_profit_factor = current_result["profit_factor"]
        G.gui_event.set()
        # ---------------- END merged block ----------------

        if data_full:
            assert len(data_full[0]) >= 5, "Expect raw OHLCV rows"

        if update_globals:
            G.global_equity_curve = current_result["equity_curve"]
            G.global_backtest_profit.append(current_result["effective_net_pct"])
            G.global_inactivity_penalty = current_result["inactivity_penalty"]
            G.global_composite_reward = current_result["composite_reward"]
            G.global_days_without_trading = current_result["days_without_trading"]
            G.global_trade_details = current_result["trade_details"]
            G.global_days_in_profit = current_result["days_in_profit"]
            G.global_sharpe = current_result["sharpe"]
            G.global_max_drawdown = current_result["max_drawdown"]
            G.global_net_pct = current_result["net_pct"]
            G.global_num_trades = current_result["trades"]

            G.global_win_rate = current_result["win_rate"]
            G.global_profit_factor = current_result["profit_factor"]
            G.global_avg_trade_duration = current_result["avg_trade_duration"]
            G.global_avg_win = current_result.get("avg_win", 0.0)
            G.global_avg_loss = current_result.get("avg_loss", 0.0)

        dfy, table_str = compute_yearly_stats(
            current_result["equity_curve"],
            current_result["trade_details"],
            initial_balance=100.0,
        )
        if update_globals:
            G.global_yearly_stats_table = table_str

        _, monthly_table = compute_monthly_stats(
            current_result["equity_curve"],
            current_result["trade_details"],
            initial_balance=100.0,
        )
        if update_globals:
            G.global_monthly_stats_table = monthly_table

        # update live weights when the composite reward improves
        best = (
            G.global_best_composite_reward
            if G.global_best_composite_reward is not None
            else float("-inf")
        )
        if update_globals and current_result["composite_reward"] > best:
            G.global_best_composite_reward = current_result["composite_reward"]

            G.global_best_sharpe = max(G.global_best_sharpe, current_result["sharpe"])
            G.global_best_equity_curve = current_result["equity_curve"]
            G.global_best_drawdown = current_result["max_drawdown"]
            G.global_best_net_pct = current_result["net_pct"]
            G.global_best_num_trades = current_result["trades"]
            G.global_best_win_rate = current_result["win_rate"]
            G.global_best_profit_factor = current_result["profit_factor"]
            G.global_best_avg_win = current_result.get("avg_win", 0.0)
            G.global_best_avg_loss = current_result.get("avg_loss", 0.0)
            G.global_best_inactivity_penalty = current_result["inactivity_penalty"]
            G.global_best_days_in_profit = current_result["days_in_profit"]
            self.best_state_dicts = [m.state_dict() for m in self.models]
            self.save_best_weights(self.weights_path)
            md5 = ""
            try:
                with open(self.weights_path, "rb") as f:
                    md5 = hashlib.md5(f.read()).hexdigest()
            except Exception:
                md5 = ""
            promote = G.nuke_armed or nk_gate_passes()
            if promote:
                live_path = os.path.join(
                    os.path.dirname(self.weights_path), "live_model.pt"
                )
                try:
                    shutil.copy(self.weights_path, live_path)
                    G.set_live_weights_updated(True)
                    logging.info("PROMOTED_BEST hash=%s", md5)
                except Exception as exc:
                    logging.error("Live weight copy failed: %s", exc)
            else:
                logging.info("NEW_BEST held")

        # (4) We'll define an extended state for the meta-agent,
        # but that happens in meta_control_loop.
        # For the main training, we keep your code.

        # The composite reward is used as training target with a baseline
        baseline = (
            G.global_composite_reward_ema
            if G.global_composite_reward_ema is not None
            else 0.0
        )
        scaled_target = F.softsign(
            torch.tensor(
                (current_result["composite_reward"] - baseline) / 100.0,
                dtype=torch.float32,
                device=self.device,
            )
        )
        advantage = torch.tensor(
            current_result["composite_reward"] - baseline,
            dtype=torch.float32,
            device=self.device,
        )
        total_loss = 0.0
        nb = 0
        for m in self.models:
            m.train()
        # Serialise updates with meta-control thread
        with G.model_lock:
            accum_counter = 0
            for batch_idx, (batch_x, batch_y) in enumerate(dl_train):
                G.inc_step()
                G.bump_warmup()
                if accum_counter == 0:
                    for opt in self.optimizers:
                        opt.zero_grad()
                bx = self._align_features(batch_x.to(self.device).contiguous())
                by = batch_y.to(self.device)

                if "device_type" in inspect.signature(autocast).parameters:
                    ctx = autocast(
                        device_type=self.device.type,
                        enabled=(self.device.type == "cuda"),
                    )
                else:
                    ctx = (
                        autocast(enabled=(self.device.type == "cuda"))
                        if self.device.type == "cuda"
                        else nullcontext()
                    )

                losses = []
                ce_vals: list[float] = []
                r_vals: list[float] = []
                with ctx, torch.autograd.set_detect_anomaly(True):
                    for model in self.models:
                        logits, _, pred_reward = model(bx.clone())
                        self.entropies.append(getattr(model, "last_entropy", 0.0))
                        self.max_probs.append(getattr(model, "last_max_prob", 0.0))
                        ce_loss = self.criterion(logits, by)

                        log_probs = F.log_softmax(logits, dim=1)
                        act_lp = log_probs.gather(1, by.view(-1, 1)).squeeze(1)

                        ce_vals.append(float(ce_loss))

                        if not torch.isfinite(pred_reward).all():
                            logging.error(
                                "Non‑finite pred_reward detected at step %s",
                                self.train_steps,
                            )
                            logging.error(
                                "pred_reward stats: min=%s max=%s",
                                pred_reward.min().item(),
                                pred_reward.max().item(),
                            )
                            continue

                        use_reward = self.train_steps > self.delayed_reward_epochs
                        if use_reward:
                            r_loss = self.mse_loss_fn(
                                pred_reward, scaled_target.expand_as(pred_reward)
                            )

                            rl_loss = -(advantage * act_lp.mean())
                        else:
                            r_loss = torch.tensor(0.0, device=self.device)
                            rl_loss = torch.tensor(0.0, device=self.device)
                        loss = ce_loss + self.reward_loss_weight * r_loss + rl_loss

                        if not torch.isfinite(loss).all():
                            logging.error(
                                "Non‑finite loss detected at step %s", self.train_steps
                            )
                            logging.error(
                                "ce_loss=%s reward_loss=%s",
                                ce_loss.item(),
                                r_loss.item(),
                            )
                            continue
                        losses.append(loss)

                if not losses:
                    continue

                debug_ce = float(np.mean(ce_vals)) if ce_vals else 0.0
                debug_r = float(np.mean(r_vals)) if r_vals else 0.0
                total_batch_loss = torch.stack(losses).sum() / self.grad_accum_steps
                self.scaler.scale(total_batch_loss).backward()

                accum_counter += 1
                if accum_counter >= self.grad_accum_steps:
                    for idx_m, (model, opt_) in enumerate(
                        zip(self.models, self.optimizers)
                    ):
                        self.scaler.unscale_(opt_)
                        if idx_m == 0:
                            g = model.fc.weight.grad
                            g_norm = g.abs().mean().item() if g is not None else 0.0
                            logging.debug(
                                "GRAD_CHECK step=%d ce_loss=%.6f r_loss=%.6f grad=%.6f",
                                self.train_steps,
                                debug_ce,
                                debug_r,
                                g_norm,
                            )
                        torch.nn.utils.clip_grad_norm_(
                            self.models[idx_m].parameters(), 1.0
                        )
                        try:
                            self.scaler.step(opt_)
                        except AssertionError:
                            opt_.step()
                            self.scaler = GradScaler(enabled=False)
                        else:
                            self.scaler.update()
                        from . import hyperparams as _hp

                        for pg in opt_.param_groups:
                            pg["lr"] = _hp.mutate_lr(pg["lr"], 0.0)
                            pg["weight_decay"] = _hp.mutate_lr(
                                pg.get("weight_decay", 0.0), 0.0
                            )
                        opt_.zero_grad()
                        for cyc in self.cycle:
                            try:
                                if getattr(cyc, "step_num", 0) < cyc.total_steps:
                                    cyc.step()
                                    cyc.step_num = getattr(cyc, "step_num", 0) + 1
                            except ValueError as e:
                                logging.warning("LR scheduler skipped: %s", e)
                        from . import hyperparams as _hp

                        for pg in opt_.param_groups:
                            pg["lr"] = _hp.mutate_lr(pg["lr"], 0.0)
                            pg["weight_decay"] = _hp.mutate_lr(
                                pg.get("weight_decay", 0.0), 0.0
                            )
                    batch_loss = sum(loss_i.item() for loss_i in losses)
                    total_loss += (
                        (batch_loss / len(self.models))
                        if not np.isnan(batch_loss)
                        else 0.0
                    )
                    nb += 1
                    accum_counter = 0
            train_loss = total_loss / nb

            val_loss = self.evaluate_val_loss(dl_val) if dl_val else None
            if val_loss is not None:
                for sch in self.schedulers:
                    sch.step(val_loss)
                if val_loss < self.best_val_loss - 1e-6:
                    self.best_val_loss = val_loss
                    self.patience = 0
                else:
                    self.patience += 1
                if self.patience >= 12:
                    from . import hyperparams as _hp

                    for opt in self.optimizers:
                        for pg in opt.param_groups:
                            pg["lr"] = _hp.mutate_lr(pg["lr"], pg["lr"] * -0.9)
                            pg["weight_decay"] = _hp.mutate_lr(
                                pg.get("weight_decay", 0.0), 0.0
                            )
                    self.patience = 0

            # (2) Adjust Reward Penalties => less harsh for zero trades/ negative net
            trades_now = len(current_result["trade_details"])
            cur_reward = current_result["composite_reward"]

            if trades_now == 0:
                # Reduced penalty for complete inactivity
                cur_reward -= 50
            elif trades_now < 5:
                # small graduated penalty per missing trade
                cur_reward -= 10 * (5 - trades_now)

            # negative net => smaller penalty
            if current_result["net_pct"] < 0:
                cur_reward -= 50  # previously 2000 -> 500

            # (3) Dynamic Patience => measure improvement
            # We'll track the last 10 net profits
            avg_improvement = (
                np.mean(G.global_backtest_profit[-10:])
                if len(G.global_backtest_profit) >= 10
                else 0
            )
            attn_entropy = (
                float(np.mean(G.global_attention_entropy_history[-100:]))
                if G.global_attention_entropy_history
                else 0.0
            )
            if attn_entropy < 0.5:
                logging.warning("Attention entropy low: %.2f", attn_entropy)

                G.set_status("Warning: attention entropy < 0.5", "")

            if cur_reward > self.best_composite_reward:
                if reject_if_risky(
                    G.global_sharpe,
                    G.global_max_drawdown,
                    attn_entropy,
                ):
                    self.rejection_count_this_epoch += 1
                    logging.info(
                        "REJECTED by risk filter",
                        extra={
                            "epoch": self.train_steps,
                            "sharpe": G.global_sharpe,
                            "max_dd": G.global_max_drawdown,
                            "attn_entropy": attn_entropy,
                            "lr": self.optimizers[0].param_groups[0]["lr"],
                        },
                    )
                    G.set_status("Risk", "Epoch rejected")
                else:
                    self.best_composite_reward = cur_reward
                    self.patience_counter = 0
                    self.best_state_dicts = [m.state_dict() for m in self.models]
                    self.save_best_weights()
                    logging.info(
                        "NEW_BEST",
                        extra={
                            "epoch": self.train_steps,
                            "sharpe": G.global_sharpe,
                            "max_dd": G.global_max_drawdown,
                            "attn_entropy": attn_entropy,
                            "lr": self.optimizers[0].param_groups[0]["lr"],
                        },
                    )
            else:
                self.patience_counter += 1
                # If net improvements are small => bigger patience
                # If average improvement >=1 => shorter patience
                patience_threshold = 30 if avg_improvement < 1.0 else 15
                if self.patience_counter >= patience_threshold:
                    if random.random() < 0.7:
                        _ = np.random.choice([1e-5, 1e-4, 1e-3])
                    else:
                        for m in self.models:
                            for layer in m.modules():
                                if isinstance(layer, nn.Linear):
                                    with torch.no_grad():
                                        new_w = torch.empty_like(layer.weight)
                                        nn.init.kaiming_normal_(new_w)
                                        layer.weight.copy_(new_w)
                                        if layer.bias is not None:
                                            layer.bias.copy_(
                                                torch.full_like(layer.bias, 0.1)
                                            )
                        if random.random() < 0.3:
                            self.models = [
                                TradingModel(
                                    input_size=self.n_features,
                                    hidden_size=np.random.choice([128, 256]),
                                    dropout=np.random.uniform(0.3, 0.6),
                                ).to(self.device)
                                for _ in range(len(self.models))
                            ]
                            lr = self.optimizers[0].param_groups[0]["lr"]
                            wd = (
                                self.optimizers[0]
                                .param_groups[0]
                                .get("weight_decay", 0.0)
                            )
                            self.optimizers = [
                                optim.AdamW(m.parameters(), lr=lr, weight_decay=wd)
                                for m in self.models
                            ]
                            self.schedulers = [
                                ReduceLROnPlateau(
                                    opt,
                                    mode="min",
                                    patience=6,
                                    factor=0.8,
                                    min_lr=2e-5,
                                )
                                for opt in self.optimizers
                            ]
                            self.cycle = [
                                OneCycleLR(
                                    o,
                                    max_lr=lr,
                                    total_steps=self.total_steps,
                                )
                                for o in self.optimizers
                            ]
                            for sch in self.cycle:
                                sch.step_num = 0
                                sch.total_steps = self.total_steps
                            if "device" in inspect.signature(GradScaler).parameters:
                                self.scaler = GradScaler(
                                    enabled=(self.device.type == "cuda"),
                                    device=self.device,
                                )
                            else:
                                self.scaler = GradScaler(
                                    enabled=(self.device.type == "cuda")
                                )
                        self.patience_counter = 0

        # track best net
        if update_globals and current_result["net_pct"] > G.global_best_net_pct:
            G.global_best_equity_curve = current_result["equity_curve"]
            G.global_best_drawdown = current_result["max_drawdown"]
            G.global_best_net_pct = current_result["net_pct"]
            G.global_best_num_trades = trades_now
            G.global_best_win_rate = current_result["win_rate"]
            G.global_best_profit_factor = current_result["profit_factor"]
            G.global_best_avg_trade_duration = current_result["avg_trade_duration"]
            G.global_best_avg_win = current_result.get("avg_win", 0.0)
            G.global_best_avg_loss = current_result.get("avg_loss", 0.0)
            G.global_best_inactivity_penalty = current_result["inactivity_penalty"]
            G.global_best_composite_reward = cur_reward
            G.global_best_days_in_profit = current_result["days_in_profit"]
            G.global_best_lr = self.optimizers[0].param_groups[0]["lr"]
            G.global_best_wd = self.optimizers[0].param_groups[0].get("weight_decay", 0)
            _, best_table = compute_yearly_stats(
                current_result["equity_curve"],
                current_result["trade_details"],
                initial_balance=100.0,
            )
            G.global_best_yearly_stats_table = best_table

            _, best_monthly = compute_monthly_stats(
                current_result["equity_curve"],
                current_result["trade_details"],
                initial_balance=100.0,
            )
            G.global_best_monthly_stats_table = best_monthly
            if self.train_steps > 0:
                update_best(
                    self.train_steps,
                    cur_reward,
                    current_result["net_pct"],
                    self.weights_path,
                )

        mean_ent = float(torch.tensor(self.entropies).mean()) if self.entropies else 0.0
        mean_mp = float(torch.tensor(self.max_probs).mean()) if self.max_probs else 0.0
        logging.info(
            {
                "event": "EPOCH_SUMMARY",
                "epoch": self.train_steps,
                "mean_entropy": mean_ent,
                "mean_max_prob": mean_mp,
                "rejections": self.rejection_count_this_epoch,
            }
        )
        self.entropies.clear()
        self.max_probs.clear()
        self.rejection_count_this_epoch = 0
        return train_loss, val_loss

    def evaluate_val_loss(self, dl_val: DataLoader) -> float:
        """Return the average loss on ``dl_val`` across the ensemble."""

        for m in self.models:
            m.eval()
        losses = []
        with torch.no_grad():
            for bx, by in dl_val:
                bx = self._align_features(bx.to(self.device))
                by = by.to(self.device)
                model_losses = []
                for mm in self.models:
                    lg, _, _ = mm(bx)
                    l_ = self.criterion(lg, by)
                    model_losses.append(l_.item())
                losses.append(np.mean(model_losses))
        val_loss = float(np.mean(losses))
        for m in self.models:
            m.train()
        return val_loss

    def predict(self, x: torch.Tensor) -> Tuple[int, float, None]:
        """Predict a single sample and return ``(index, confidence, None)``."""

        with torch.no_grad():
            x = self._align_features(x.to(self.device))
            outs = []
            for m in self.models:
                lg, _, _ = m(x)
                p_ = torch.softmax(lg, dim=1).cpu()
                outs.append(p_)
            avgp = torch.mean(torch.stack(outs), dim=0)
            idx = int(avgp[0].argmax().item())
            conf = float(avgp[0, idx].item())
            return idx, conf, None

    def vectorized_predict(
        self, windows_tensor: torch.Tensor, batch_size: int = 256
    ) -> Tuple[torch.Tensor, torch.Tensor, dict]:
        """Return predictions for ``windows_tensor`` in mini-batches."""
        # [FIXED]# Robust feature-dimension handling
        expected_dim = self.n_features
        actual_dim = windows_tensor.shape[2]
        print(f"[PREDICT] Expected features: {expected_dim}, Actual: {actual_dim}")
        log = logging.getLogger(__name__)
        log.info(
            "[TRACE] model.predict() tensor shape=%s  |  model.input_features=%d",
            windows_tensor.shape,
            expected_dim,
        )
        assert (
            windows_tensor.shape[2] == expected_dim
        ), f"PREDICT shape mismatch: got {windows_tensor.shape[2]}, expected {expected_dim}"

        if actual_dim != expected_dim:
            raise ValueError(f"Expected {expected_dim} features, got {actual_dim}")

        windows_tensor = self._align_features(windows_tensor)

        with torch.no_grad():
            all_probs = []
            n_ = windows_tensor.shape[0]
            for i in range(0, n_, batch_size):
                batch = self._align_features(windows_tensor[i : i + batch_size])
                batch_probs = []
                for m in self.models:
                    lg, tpars, _ = m(batch)
                    pr_ = torch.softmax(lg, dim=1).cpu()
                    batch_probs.append(pr_)
                avg_probs = torch.mean(torch.stack(batch_probs), dim=0)
                all_probs.append(avg_probs)

            ret_probs = torch.cat(all_probs, dim=0)
            idxs = ret_probs.argmax(dim=1)
            confs = ret_probs.max(dim=1)[0]

            # dummy TradeParams-like dict (until RL head predicts real values)
            dummy_t = {
                "risk_fraction": torch.tensor([0.1]),
                "sl_multiplier": torch.tensor([5.0]),
                "tp_multiplier": torch.tensor([5.0]),
            }
            return idxs.cpu(), confs.cpu(), dummy_t

    def optimize_models(self, dummy_input):
        pass

    def save_best_weights(self, path: str | None = None) -> None:
        if not self.best_state_dicts:
            return
        if path is None:
            path = self.weights_path
        torch.save(
            {
                "best_composite_reward": self.best_composite_reward,
                "state_dicts": self.best_state_dicts,
            },
            path,
        )

    def load_best_weights(self, path: str | None = None, data_full=None) -> None:
        if path is None:
            path = self.weights_path
        if os.path.isfile(path):
            try:
                ckpt = torch.load(path, map_location=self.device)
                self.best_composite_reward = ckpt.get(
                    "best_composite_reward", float("-inf")
                )
                self.best_state_dicts = ckpt["state_dicts"]
                for m, sd in zip(self.models, self.best_state_dicts):
                    m.load_state_dict(sd, strict=False)
                if data_full and len(data_full) > 24:
                    loaded_result = robust_backtest(self, data_full)
                    G.global_equity_curve = loaded_result["equity_curve"]
                    G.global_backtest_profit.append(loaded_result["net_pct"])
                    G.global_sharpe = loaded_result["sharpe"]
                    G.global_profit_factor = loaded_result["profit_factor"]
                    G.gui_event.set()
                    G.global_best_equity_curve = loaded_result["equity_curve"]
                    G.global_best_drawdown = loaded_result["max_drawdown"]
                    G.global_best_net_pct = loaded_result["net_pct"]
                    G.global_best_num_trades = loaded_result["trades"]
                    G.global_best_win_rate = loaded_result["win_rate"]
                    G.global_best_profit_factor = loaded_result["profit_factor"]
                    G.global_best_avg_trade_duration = loaded_result[
                        "avg_trade_duration"
                    ]
                    G.global_best_avg_win = loaded_result.get("avg_win", 0.0)
                    G.global_best_avg_loss = loaded_result.get("avg_loss", 0.0)
                    G.global_best_inactivity_penalty = loaded_result[
                        "inactivity_penalty"
                    ]
                    G.global_best_composite_reward = loaded_result["composite_reward"]
                    G.global_best_days_in_profit = loaded_result["days_in_profit"]
                    G.global_best_lr = self.optimizers[0].param_groups[0]["lr"]
                    G.global_best_wd = (
                        self.optimizers[0].param_groups[0].get("weight_decay", 0)
                    )
                    _, best_table = compute_yearly_stats(
                        loaded_result["equity_curve"],
                        loaded_result["trade_details"],
                        initial_balance=100.0,
                    )
                    G.global_best_yearly_stats_table = best_table

                    _, best_monthly = compute_monthly_stats(
                        loaded_result["equity_curve"],
                        loaded_result["trade_details"],
                        initial_balance=100.0,
                    )
                    G.global_best_monthly_stats_table = best_monthly
            except Exception:
                pass


def main() -> None:
    """Simple sanity check when run directly."""
    EnsembleModel()
    print("[DEBUG] EnsembleModel initialised")


if __name__ == "__main__":
    main()<|MERGE_RESOLUTION|>--- conflicted
+++ resolved
@@ -312,44 +312,7 @@
         # mutate shared state on the globals module
 
         # ---------------- START merged block ----------------
-<<<<<<< HEAD
-        # --- ❶  Build parameter grid -------------------------------------------------
-        sma_opts = [10, 20]
-        rsi_opts = [9, 14]
-        macd_fast_opts = [12, 16]
-        macd_slow_opts = [26, 30]
-        macd_sig_opts = [9, 12]
-        ema_opts = [20, 50]
-        atr_opts = [14, 21]
-        vortex_opts = [14, 21]
-        cmf_opts = [20, 30]
-        donchian_opts = [20, 30]
-        kijun_opts = [26, 34]
-        tenkan_opts = [9, 12]
-        disp_opts = [26, 52]
-        conf_opts = [self.hp.conf_threshold, self.hp.conf_threshold * 1.5]
-        sl_mults = [1.0, 1.5]
-        tp_mults = [1.0, 1.5]
-
-        param_sets = list(
-            product(
-                sma_opts,
-                rsi_opts,
-                macd_fast_opts,
-                macd_slow_opts,
-                macd_sig_opts,
-                ema_opts,
-                atr_opts,
-                vortex_opts,
-                cmf_opts,
-                donchian_opts,
-                kijun_opts,
-                tenkan_opts,
-                disp_opts,
-                conf_opts,
-                sl_mults,
-                tp_mults,
-=======
+
         best_result: dict | None = None
         best_cfg: dict | None = None
 
@@ -391,62 +354,10 @@
                     sl_mults,
                     tp_mults,
                 )
->>>>>>> 99807321
+
             )
 
-<<<<<<< HEAD
-        best_result: dict | None = None
-        best_cfg: dict | None = None
-
-        # --- ❷  Sweep the grid --------------------------------------------------------
-        for cfg in param_sets:
-            (
-                sma_period,
-                rsi_period,
-                macd_fast,
-                macd_slow,
-                macd_sig,
-                ema_period,
-                atr_period,
-                vortex_period,
-                cmf_period,
-                donchian_period,
-                kijun_period,
-                tenkan_period,
-                disp_period,
-                conf,
-                sl_mult,
-                tp_mult,
-            ) = cfg
-
-            # apply to indicator hyper-params
-            hp = self.indicator_hparams
-            hp.sma_period = sma_period
-            hp.rsi_period = rsi_period
-            hp.macd_fast = macd_fast
-            hp.macd_slow = macd_slow
-            hp.macd_signal = macd_sig
-            hp.ema_period = ema_period
-            hp.atr_period = atr_period
-            hp.vortex_period = vortex_period
-            hp.cmf_period = cmf_period
-            hp.donchian_period = donchian_period
-            hp.kijun_period = kijun_period
-            hp.tenkan_period = tenkan_period
-            hp.displacement = disp_period
-
-            self.hp.conf_threshold = conf
-            sl = self.hp.sl * sl_mult
-            tp = self.hp.tp * tp_mult
-            G.update_trade_params(sl, tp)
-
-            result = robust_backtest(self, data_full)  # no “features” arg inside sweep
-
-            logging.info(
-                "SWEEP_CFG",
-                extra={
-                    "cfg": {
-=======
+
             # --- ❷  Sweep the grid --------------------------------------------------------
             for cfg in param_sets:
                 (
@@ -523,7 +434,7 @@
                 ) > best_result.get("composite_reward", 0.0):
                     best_result = result
                     best_cfg = {
->>>>>>> 99807321
+
                         "sma": sma_period,
                         "rsi": rsi_period,
                         "macd_fast": macd_fast,
@@ -540,37 +451,9 @@
                         "conf": conf,
                         "sl": sl,
                         "tp": tp,
-<<<<<<< HEAD
-                    },
-                    "reward": result.get("composite_reward", 0.0),
-                },
-            )
-
-            if best_result is None or result.get(
-                "composite_reward", 0.0
-            ) > best_result.get("composite_reward", 0.0):
-                best_result = result
-                best_cfg = {
-                    "sma": sma_period,
-                    "rsi": rsi_period,
-                    "macd_fast": macd_fast,
-                    "macd_slow": macd_slow,
-                    "macd_sig": macd_sig,
-                    "ema": ema_period,
-                    "atr": atr_period,
-                    "vortex": vortex_period,
-                    "cmf": cmf_period,
-                    "donchian": donchian_period,
-                    "kijun": kijun_period,
-                    "tenkan": tenkan_period,
-                    "disp": disp_period,
-                    "conf": conf,
-                    "sl": sl,
-                    "tp": tp,
-                }
-=======
+
                     }
->>>>>>> 99807321
+
 
         # --- ❸  Re-apply best config & run final back-test ---------------------------
         if best_cfg is not None:
