"""Model ensemble used during training and prediction."""

from .globals import *
from .metrics import compute_yearly_stats
from .model import TradingModel
from .dataset import IndicatorHyperparams
from .backtest import robust_backtest
import inspect
from contextlib import nullcontext
class EnsembleModel:
    def __init__(self, device, n_models=2, lr=3e-4, weight_decay=1e-4):
        self.device = device

        # (6) We changed TradingModel to bigger capacity above
        self.models = [TradingModel().to(device) for _ in range(n_models)]
        self.optimizers = [optim.Adam(m.parameters(), lr=lr, weight_decay=weight_decay) for m in self.models]
        self.criterion = nn.CrossEntropyLoss(weight=torch.tensor([2.0,2.0,0.8]).to(device))
        self.mse_loss_fn = nn.MSELoss()
        amp_on = device.type == 'cuda'
        # GradScaler's `device` arg is not supported on older PyTorch versions
        self.scaler = GradScaler(enabled=amp_on)
        self.best_val_loss = float('inf')
        self.best_composite_reward = float('-inf')
        self.best_state_dicts = None
        self.train_steps=0
        self.reward_loss_weight=0.2

        # (3) We'll do dynamic patience mechanism, so this is an initial
        self.patience_counter=0

        self.schedulers = [ReduceLROnPlateau(opt, mode='min', patience=3, factor=0.5)
                           for opt in self.optimizers]

        # store global indicator hyperparams that meta-agent can change
        self.indicator_hparams = IndicatorHyperparams(
            rsi_period=14,
            sma_period=10,
            macd_fast=12,
            macd_slow=26,
            macd_signal=9
        )

    def train_one_epoch(self, dl_train, dl_val, data_full, stop_event=None):
        global global_equity_curve, global_backtest_profit
        global global_inactivity_penalty, global_composite_reward
        global global_days_without_trading, global_trade_details
        global global_days_in_profit
        global global_sharpe, global_max_drawdown, global_net_pct, global_num_trades
        global global_yearly_stats_table

        global global_best_equity_curve, global_best_sharpe, global_best_drawdown
        global global_best_net_pct, global_best_num_trades, global_best_inactivity_penalty
        global global_best_composite_reward, global_best_days_in_profit
        global global_best_lr, global_best_wd

        current_result= robust_backtest(self, data_full)

        global_equity_curve = current_result["equity_curve"]
        global_backtest_profit.append(current_result["effective_net_pct"])
        global_inactivity_penalty = current_result["inactivity_penalty"]
        global_composite_reward = current_result["composite_reward"]
        global_days_without_trading = current_result["days_without_trading"]
        global_trade_details = current_result["trade_details"]
        global_days_in_profit = current_result["days_in_profit"]
        global_sharpe = current_result["sharpe"]
        global_max_drawdown = current_result["max_drawdown"]
        global_net_pct = current_result["net_pct"]
        global_num_trades = current_result["trades"]

        dfy, table_str= compute_yearly_stats(
            current_result["equity_curve"],
            current_result["trade_details"],
            initial_balance=100.0
        )
        global_yearly_stats_table= table_str

        # (4) We'll define an extended state for the meta-agent, but that happens in meta_control_loop.
        # For the main training, we keep your code.

        # The composite reward is used as training target
        scaled_target = torch.tanh(
            torch.tensor(
                current_result["composite_reward"] / 100.0,
                dtype=torch.float32,
                device=self.device,
            )
        )
        total_loss=0.0
        nb=0
        for m in self.models:
            m.train()
        for batch_x, batch_y in dl_train:
            bx = batch_x.to(self.device).contiguous().clone()
            by = batch_y.to(self.device)
            batch_loss=0.0
            for model,opt_ in zip(self.models,self.optimizers):
                opt_.zero_grad()
                if "device_type" in inspect.signature(autocast).parameters:
                    ctx = autocast(device_type=self.device.type,
                                   enabled=(self.device.type == "cuda"))
                else:
                    ctx = autocast(enabled=(self.device.type == "cuda")) if self.device.type == "cuda" else nullcontext()
                with ctx:
                    logits, _, pred_reward = model(bx)
                    ce_loss = self.criterion(logits, by)
                    if not torch.isfinite(pred_reward).all():
<<<<<<< HEAD
                        logging.error(
                            "Non‑finite pred_reward detected at step %s", self.train_steps
                        )
                        logging.error("pred_reward stats: min=%s max=%s", pred_reward.min().item(), pred_reward.max().item())
                        continue
=======
                        raise ValueError("pred_reward has NaN or Inf values")
>>>>>>> e9437c38
                    reward_loss = self.mse_loss_fn(
                        pred_reward, scaled_target.expand_as(pred_reward)
                    )
                    loss = ce_loss + self.reward_loss_weight * reward_loss
                    if not torch.isfinite(loss).all():
<<<<<<< HEAD
                        logging.error(
                            "Non‑finite loss detected at step %s", self.train_steps
                        )
                        logging.error("ce_loss=%s reward_loss=%s", ce_loss.item(), reward_loss.item())
                        continue
=======
                        raise ValueError("loss became NaN or Inf")
>>>>>>> e9437c38
                self.scaler.scale(loss).backward()
                self.scaler.unscale_(opt_)
                torch.nn.utils.clip_grad_norm_(
                model.parameters(),
                max_norm=0.5,  # Changed from 0.5 to max_norm=0.5
                norm_type=2.0  # Add norm type
                )
                try:
                    self.scaler.step(opt_)
                except AssertionError:
                    # Older PyTorch versions sometimes fail to record
                    # the inf check state when using GradScaler.
                    # Fall back to a regular optimiser step.
                    opt_.step()
                    self.scaler = GradScaler(enabled=False)
                else:
                    self.scaler.update()
                batch_loss+= loss.item()
            total_loss+= float(batch_loss/ len(self.models)) if not np.isnan(batch_loss) else 0.0
            nb+=1
        train_loss= total_loss/ nb

        val_loss= self.evaluate_val_loss(dl_val) if dl_val else None
        if val_loss is not None:
            for sch in self.schedulers:
                sch.step(val_loss)

        # (2) Adjust Reward Penalties => less harsh for zero trades/ negative net
        trades_now= len(current_result["trade_details"])
        cur_reward= current_result["composite_reward"]

        if trades_now == 0:
            # Reduced from 99999 => 500
            cur_reward -= 500
        elif trades_now < 5:
            # small graduated penalty
            cur_reward -= 100 * (5 - trades_now)

        # negative net => smaller penalty
        if current_result["net_pct"] < 0:
            cur_reward -= 500  # from 2000

        # (3) Dynamic Patience => measure improvement
        # We'll track the last 10 net profits
        avg_improvement = np.mean(global_backtest_profit[-10:]) if len(global_backtest_profit)>=10 else 0
        if cur_reward > self.best_composite_reward:
            self.best_composite_reward= cur_reward
            self.patience_counter=0
            self.best_state_dicts= [m.state_dict() for m in self.models]
            self.save_best_weights("best_model_weights.pth")
        else:
            self.patience_counter+=1
            # If net improvements are small => bigger patience
            # If average improvement >=1 => shorter patience
            patience_threshold = 30 if avg_improvement < 1.0 else 15
            if self.patience_counter >= patience_threshold:
                # random approach: 70% chance => half LR, else random reinit
                # if random.random()< 0.7:
                #     new_lr= max(self.optimizers[0].param_groups[0]['lr']*0.5, 1e-6)
                #     for opt_ in self.optimizers:
                #         for grp in opt_.param_groups:
                #             grp['lr']= new_lr
                # else:
                #     # random reinit
                #     for m in self.models:
                #         for layer in m.modules():
                #             if isinstance(layer, (nn.Linear, nn.Conv2d, nn.Conv1d)):
                #                 nn.init.xavier_uniform_(layer.weight)
                #                 if layer.bias is not None:
                #                     nn.init.zeros_(layer.bias)
                # self.patience_counter=0
                if random.random() < 0.7:
                    new_lr = np.random.choice([1e-5, 1e-4, 1e-3])  # More radical LR changes
                else:
                    # Full reinit with different initialization
                    for m in self.models:
                        for layer in m.modules():
                            if isinstance(layer, nn.Linear):
                                nn.init.kaiming_normal_(layer.weight)
                                if layer.bias is not None:
                                    nn.init.constant_(layer.bias, 0.1)
                    # Add random architecture modifications
                    if random.random() < 0.3:
                        self.models = [TradingModel(
                            hidden_size=np.random.choice([128, 256]),
                            dropout=np.random.uniform(0.3, 0.6)
                        ).to(self.device) for _ in range(len(self.models))]
                    self.patience_counter=0

        # track best net
        if current_result["net_pct"]> global_best_net_pct:
            global_best_equity_curve= current_result["equity_curve"]
            global_best_sharpe= current_result["sharpe"]
            global_best_drawdown= current_result["max_drawdown"]
            global_best_net_pct= current_result["net_pct"]
            global_best_num_trades= trades_now
            global_best_inactivity_penalty= current_result["inactivity_penalty"]
            global_best_composite_reward= cur_reward
            global_best_days_in_profit= current_result["days_in_profit"]
            global_best_lr= self.optimizers[0].param_groups[0]['lr']
            global_best_wd= self.optimizers[0].param_groups[0].get('weight_decay', 0)

        self.train_steps+=1
        return train_loss, val_loss

    def evaluate_val_loss(self, dl_val):
        for m in self.models:
            m.train()
        losses=[]
        with torch.no_grad():
            for bx, by in dl_val:
                bx= bx.to(self.device)
                by= by.to(self.device)
                model_losses=[]
                for mm in self.models:
                    lg,_,_ = mm(bx)
                    l_= self.criterion(lg, by)
                    model_losses.append(l_.item())
                losses.append(np.mean(model_losses))
        return float(np.mean(losses))

    def predict(self, x):
        with torch.no_grad():
            outs=[]
            for m in self.models:
                lg,_,_= m(x.to(self.device))
                p_= torch.softmax(lg, dim=1).cpu().numpy()
                outs.append(p_)
            avgp= np.mean(outs, axis=0)
            idx= int(np.argmax(avgp[0]))
            conf= float(avgp[0][idx])
            return idx, conf, None

    def vectorized_predict(self, windows_tensor, batch_size=256):
        with torch.no_grad():
            all_probs=[]
            n_= windows_tensor.shape[0]
            for i in range(0,n_,batch_size):
                batch= windows_tensor[i:i+batch_size]
                batch_probs=[]
                for m in self.models:
                    lg, tpars, _= m(batch)
                    pr_= torch.softmax(lg, dim=1).cpu()
                    batch_probs.append(pr_)
                avg_probs= torch.mean(torch.stack(batch_probs), dim=0)
                all_probs.append(avg_probs)
            ret_probs= torch.cat(all_probs, dim=0)
            idxs= ret_probs.argmax(dim=1)
            confs= ret_probs.max(dim=1)[0]
            # dummy param
            dummy_t = {
                "risk_fraction": torch.tensor([0.1]),
                "sl_multiplier": torch.tensor([5.0]),
                "tp_multiplier": torch.tensor([5.0])
            }
            return idxs.cpu(), confs.cpu(), dummy_t

    def optimize_models(self, dummy_input):
        pass

    def save_best_weights(self, path="best_model_weights.pth"):
        if not self.best_state_dicts:
            return
        torch.save({
            "best_composite_reward": self.best_composite_reward,
            "state_dicts": self.best_state_dicts
        }, path)

    def load_best_weights(self, path="best_model_weights.pth", data_full=None):
        if os.path.isfile(path):
            try:
                ckpt= torch.load(path, map_location=self.device)
                self.best_composite_reward= ckpt.get("best_composite_reward", float('-inf'))
                self.best_state_dicts= ckpt["state_dicts"]
                for m, sd in zip(self.models, self.best_state_dicts):
                    m.load_state_dict(sd, strict=False)
                if data_full and len(data_full)>24:
                    loaded_result= robust_backtest(self, data_full)
                    global global_best_equity_curve, global_best_sharpe, global_best_drawdown
                    global global_best_net_pct, global_best_num_trades, global_best_inactivity_penalty
                    global global_best_composite_reward, global_best_days_in_profit
                    global global_best_lr, global_best_wd
                    global_best_equity_curve= loaded_result["equity_curve"]
                    global_best_sharpe= loaded_result["sharpe"]
                    global_best_drawdown= loaded_result["max_drawdown"]
                    global_best_net_pct= loaded_result["net_pct"]
                    global_best_num_trades= loaded_result["trades"]
                    global_best_inactivity_penalty= loaded_result["inactivity_penalty"]
                    global_best_composite_reward= loaded_result["composite_reward"]
                    global_best_days_in_profit= loaded_result["days_in_profit"]
                    global_best_lr= self.optimizers[0].param_groups[0]['lr']
                    global_best_wd= self.optimizers[0].param_groups[0].get('weight_decay', 0)
            except:
                pass
<|MERGE_RESOLUTION|>--- conflicted
+++ resolved
@@ -104,29 +104,29 @@
                     logits, _, pred_reward = model(bx)
                     ce_loss = self.criterion(logits, by)
                     if not torch.isfinite(pred_reward).all():
-<<<<<<< HEAD
+
                         logging.error(
                             "Non‑finite pred_reward detected at step %s", self.train_steps
                         )
                         logging.error("pred_reward stats: min=%s max=%s", pred_reward.min().item(), pred_reward.max().item())
                         continue
-=======
+
                         raise ValueError("pred_reward has NaN or Inf values")
->>>>>>> e9437c38
+
                     reward_loss = self.mse_loss_fn(
                         pred_reward, scaled_target.expand_as(pred_reward)
                     )
                     loss = ce_loss + self.reward_loss_weight * reward_loss
                     if not torch.isfinite(loss).all():
-<<<<<<< HEAD
+
                         logging.error(
                             "Non‑finite loss detected at step %s", self.train_steps
                         )
                         logging.error("ce_loss=%s reward_loss=%s", ce_loss.item(), reward_loss.item())
                         continue
-=======
+
                         raise ValueError("loss became NaN or Inf")
->>>>>>> e9437c38
+
                 self.scaler.scale(loss).backward()
                 self.scaler.unscale_(opt_)
                 torch.nn.utils.clip_grad_norm_(
