--- conflicted
+++ resolved
@@ -18,7 +18,7 @@
 
 if "openai" in sys.modules and getattr(sys.modules["openai"], "__spec__", None) is None:
     sys.modules["openai"].__spec__ = _machinery.ModuleSpec("openai", None)
-
+ 
 import torch
 import torch.nn as nn
 import torch.optim as optim
@@ -680,18 +680,14 @@
         self, windows_tensor: torch.Tensor, batch_size: int = 256
     ) -> Tuple[torch.Tensor, torch.Tensor, dict]:
         """Return predictions for ``windows_tensor`` in mini-batches."""
+        # Re-calculate the dimension that *should* be coming from the dataloader
         exp_dim = feature_dim_for(self.indicator_hparams)
-<<<<<<< HEAD
-        if self.models[0].input_dim != exp_dim:
-            logging.warning(
-                "Rebuilding models: feature dim changed from %d \u2794 %d",
-                self.models[0].input_dim,
-=======
+
+        # If the live models were built for a different feature count, rebuild
         if self.models[0].input_size != exp_dim:
             logging.warning(
-                "Rebuilding models: feature dim changed from %d \u2794 %d",
+                "Rebuilding models: feature dim changed from %d → %d",
                 self.models[0].input_size,
->>>>>>> d7f9b7aa
                 exp_dim,
             )
             self.rebuild_models(exp_dim)
@@ -708,10 +704,12 @@
                     batch_probs.append(pr_)
                 avg_probs = torch.mean(torch.stack(batch_probs), dim=0)
                 all_probs.append(avg_probs)
+
             ret_probs = torch.cat(all_probs, dim=0)
             idxs = ret_probs.argmax(dim=1)
             confs = ret_probs.max(dim=1)[0]
-            # dummy param
+
+            # dummy TradeParams-like dict (until RL head predicts real values)
             dummy_t = {
                 "risk_fraction": torch.tensor([0.1]),
                 "sl_multiplier": torch.tensor([5.0]),
