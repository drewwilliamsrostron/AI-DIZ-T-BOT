"""Shared global state for threads and hyperparameters.

``model_lock`` serialises access to the ensemble models during training and
meta-agent updates.
"""

# Imports
###############################################################################
import time
import threading
import queue
import matplotlib

matplotlib.use("TkAgg")

try:
    pass
except Exception:  # fallback for torch<2.2
    pass
import openai

# Reduce default logging to warnings only
import logging

logging.basicConfig(
    level=logging.WARNING, format="%(asctime)s [%(levelname)s] %(message)s"
)
client = openai  # alias

###############################################################################
# Global Hyperparameters and Starting Values
###############################################################################
global_SL_multiplier = 5
global_TP_multiplier = 5
global_ATR_period = 50
risk_fraction = 0.03
GLOBAL_THRESHOLD = 5e-5
global_min_hold_seconds = 1800

global_best_params = {
    "SL_multiplier": global_SL_multiplier,
    "TP_multiplier": global_TP_multiplier,
    "ATR_period": global_ATR_period,
    "risk_fraction": risk_fraction,
    "learning_rate": 1e-4,
}

# Global performance metrics:
global_sharpe = 0.0
global_max_drawdown = 0.0
global_net_pct = 0.0
global_num_trades = 0
global_win_rate = 0.0
global_profit_factor = 0.0
global_avg_trade_duration = 0.0
global_inactivity_penalty = None
global_composite_reward = None
global_days_without_trading = None
global_trade_details = []
global_days_in_profit = None
global_holdout_sharpe = 0.0
global_holdout_max_drawdown = 0.0

# Global best performance stats:
global_best_equity_curve = []
global_best_sharpe = 0.0
global_best_drawdown = 0.0
global_best_net_pct = 0.0
global_best_num_trades = 0
global_best_win_rate = 0.0
global_best_profit_factor = 0.0
global_best_avg_trade_duration = 0.0
global_best_inactivity_penalty = None
global_best_composite_reward = None
global_best_days_in_profit = None

# Global best hyperparameters:
global_best_lr = None
global_best_wd = None

global_yearly_stats_table = ""
global_best_yearly_stats_table = ""

###############################################################################
# GPT Memories (unchanged)
###############################################################################
gpt_memory_squirtle = []
gpt_memory_wartorttle = []
gpt_memory_bigmanblastoise = []
gpt_memory_moneymaker = []

###############################################################################
# Additional global variables for meta agent logs
###############################################################################
global_ai_adjustments_log = "No adjustments yet"
global_ai_adjustments = ""
global_ai_confidence = None
epoch_count = 0
global_current_prediction = None
global_training_loss = []
global_validation_loss = []
global_backtest_profit = []
global_equity_curve = []
global_attention_weights_history = []
global_attention_entropy_history = []
global_phemex_data = []
global_days_in_profit = 0.0
global_validation_summary = {}
nuclear_key_enabled = True
live_bars_queue = queue.Queue()

# gating flag
nuclear_key_enabled = False

# Simple status indicator updated by threads
global_primary_status = "Initializing..."
global_secondary_status = ""

# Flag toggled by GUI when user enables live trading
live_trading_enabled = False

# Protect shared state across threads
state_lock = threading.Lock()
# New: lock used when mutating model parameters
model_lock = threading.Lock()


<<<<<<< HEAD
def set_status(msg: str, secondary: str | None = None) -> None:
    """Thread-safe update of status messages."""
    with state_lock:
        global global_primary_status, global_secondary_status
        global_primary_status = msg
        if secondary is not None:
            global_secondary_status = secondary
=======
def set_status(component: str, msg: str | None = None) -> None:
    """Thread-safe update of ``global_status_message``."""
    with state_lock:
        global global_status_message
        if msg is None:
            global_status_message = component
        else:
            global_status_message = f"[{component}] {msg}"
>>>>>>> 5d2b53df


def get_status() -> str:
    """Return the primary status message in a thread-safe manner."""
    with state_lock:
        return global_primary_status


def get_status_full() -> tuple[str, str]:
    """Return ``(primary, secondary)`` status messages."""
    with state_lock:
        return global_primary_status, global_secondary_status


def get_status_full() -> str:
    """Return the status message along with the current epoch count."""
    with state_lock:
        return f"{global_status_message} | epoch {epoch_count}"


def inc_epoch() -> None:
    """Increment the global epoch counter safely."""
    global epoch_count
    with state_lock:
        epoch_count += 1


def set_nuclear_key(enabled: bool) -> None:
    """Enable or disable the nuclear key trading gate."""
    global nuclear_key_enabled
    with state_lock:
        nuclear_key_enabled = enabled


def is_nuclear_key_enabled() -> bool:
    """Return ``True`` when the nuclear key gate is active."""
    with state_lock:
        return nuclear_key_enabled


###############################################################################
# Helper used by worker threads to show countdowns while sleeping
###############################################################################
def status_sleep(component: str, message: str, seconds: float):
    """Sleep in 1s increments and update ``global_status_message``."""
    end = time.monotonic() + seconds
    while True:
        remaining = int(end - time.monotonic())
        if remaining <= 0:
            break
<<<<<<< HEAD
        set_status(f"{message} ({remaining}s)")
        time.sleep(1)


def cancel_open_orders() -> None:
    """Placeholder to cancel all outstanding orders."""
    logging.info("CANCEL_OPEN_ORDERS")


def close_position() -> None:
    """Placeholder to close any open position."""
    logging.info("CLOSE_POSITION")


def update_trade_params(sl_mult: float, tp_mult: float) -> None:
    """Update stop-loss and take-profit multipliers."""
    global global_SL_multiplier, global_TP_multiplier
    with state_lock:
        global_SL_multiplier = sl_mult
        global_TP_multiplier = tp_mult
=======
        set_status(component, f"{message} ({remaining}s)")
        time.sleep(1)
>>>>>>> 5d2b53df
<|MERGE_RESOLUTION|>--- conflicted
+++ resolved
@@ -125,7 +125,7 @@
 model_lock = threading.Lock()
 
 
-<<<<<<< HEAD
+
 def set_status(msg: str, secondary: str | None = None) -> None:
     """Thread-safe update of status messages."""
     with state_lock:
@@ -133,16 +133,7 @@
         global_primary_status = msg
         if secondary is not None:
             global_secondary_status = secondary
-=======
-def set_status(component: str, msg: str | None = None) -> None:
-    """Thread-safe update of ``global_status_message``."""
-    with state_lock:
-        global global_status_message
-        if msg is None:
-            global_status_message = component
-        else:
-            global_status_message = f"[{component}] {msg}"
->>>>>>> 5d2b53df
+
 
 
 def get_status() -> str:
@@ -193,8 +184,7 @@
         remaining = int(end - time.monotonic())
         if remaining <= 0:
             break
-<<<<<<< HEAD
-        set_status(f"{message} ({remaining}s)")
+        set_status(component, f"{message} ({remaining}s)")
         time.sleep(1)
 
 
@@ -213,8 +203,4 @@
     global global_SL_multiplier, global_TP_multiplier
     with state_lock:
         global_SL_multiplier = sl_mult
-        global_TP_multiplier = tp_mult
-=======
-        set_status(component, f"{message} ({remaining}s)")
-        time.sleep(1)
->>>>>>> 5d2b53df
+        global_TP_multiplier = tp_mult