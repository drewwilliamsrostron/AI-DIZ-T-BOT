"""Shared global state for threads and hyperparameters.

``model_lock`` serialises access to the ensemble models during training and
meta-agent updates. Worker threads communicate short messages via
``global_status_primary`` and ``global_status_secondary`` updated using
``set_status`` or ``status_sleep``.
"""

# Imports
###############################################################################
import time
import threading
import queue
import collections
import matplotlib

matplotlib.use("TkAgg")

try:
    pass
except Exception:  # fallback for torch<2.2
    pass
import openai

# Reduce default logging to warnings only
import logging

logging.basicConfig(
    level=logging.WARNING, format="%(asctime)s [%(levelname)s] %(message)s"
)
client = openai  # alias

###############################################################################
# Global Hyperparameters and Starting Values
###############################################################################
global_SL_multiplier = 5
global_TP_multiplier = 5
global_ATR_period = 50
risk_fraction = 0.03
GLOBAL_THRESHOLD = 5e-5
global_min_hold_seconds = 1800

global_best_params = {
    "SL_multiplier": global_SL_multiplier,
    "TP_multiplier": global_TP_multiplier,
    "ATR_period": global_ATR_period,
    "risk_fraction": risk_fraction,
    "learning_rate": 1e-4,
}

# Global performance metrics:
global_sharpe = 0.0
global_max_drawdown = 0.0
global_net_pct = 0.0
global_num_trades = 0
global_win_rate = 0.0
global_profit_factor = 0.0
global_avg_trade_duration = 0.0
global_avg_win = 0.0
global_avg_loss = 0.0
global_inactivity_penalty = None
global_composite_reward = None
global_days_without_trading = None
global_trade_details = []
global_days_in_profit = None
global_holdout_sharpe = 0.0
global_holdout_max_drawdown = 0.0

# Global best performance stats:
global_best_equity_curve = []
global_best_sharpe = 0.0
global_best_drawdown = 0.0
global_best_net_pct = 0.0
global_best_num_trades = 0
global_best_win_rate = 0.0
global_best_profit_factor = 0.0
global_best_avg_trade_duration = 0.0
global_best_avg_win = 0.0
global_best_avg_loss = 0.0
global_best_inactivity_penalty = None
global_best_composite_reward = None
global_best_days_in_profit = None

# Global best hyperparameters:
global_best_lr = None
global_best_wd = None

global_yearly_stats_table = ""
global_best_yearly_stats_table = ""

###############################################################################
# GPT Memories (unchanged)
###############################################################################
gpt_memory_squirtle = []
gpt_memory_wartorttle = []
gpt_memory_bigmanblastoise = []
gpt_memory_moneymaker = []

###############################################################################
# Additional global variables for meta agent logs
###############################################################################
global_ai_adjustments_log = "No adjustments yet"
global_ai_adjustments = ""
global_ai_confidence = None
epoch_count = 0
global_current_prediction = None
global_training_loss = []
global_validation_loss = []
global_backtest_profit = []
global_equity_curve = []
global_attention_weights_history = []
global_attention_entropy_history = []
global_phemex_data = []
global_days_in_profit = 0.0
global_validation_summary = {}
nuclear_key_enabled = True
live_bars_queue = queue.Queue()
live_sharpe_history = collections.deque(maxlen=1000)
live_drawdown_history = collections.deque(maxlen=1000)
trading_paused = False

# gating flag
nuclear_key_enabled = False

# Simple status indicator updated by threads
<<<<<<< HEAD
global_status_primary = "Initializing"
global_status_secondary = ""
=======
global_primary_status = "Initializing..."
global_secondary_status = ""

# Flag toggled by GUI when user enables live trading
live_trading_enabled = False
>>>>>>> 9d0814e4

# Protect shared state across threads
state_lock = threading.Lock()
# New: lock used when mutating model parameters
model_lock = threading.Lock()


<<<<<<< HEAD
def set_status(primary: str, secondary: str) -> None:
    """Thread-safe update of status fields."""
    with state_lock:
        global global_status_primary, global_status_secondary
        global_status_primary = primary
        global_status_secondary = secondary


def get_status() -> str:
    """Return the combined status string in a thread-safe manner."""
    with state_lock:
        return f"{global_status_primary} {global_status_secondary}".strip()


def get_status_full() -> tuple[str, str]:
    """Return both status fields."""
    with state_lock:
        return global_status_primary, global_status_secondary
=======

def set_status(msg: str, secondary: str | None = None) -> None:
    """Thread-safe update of status messages."""
    with state_lock:
        global global_primary_status, global_secondary_status
        global_primary_status = msg
        if secondary is not None:
            global_secondary_status = secondary



def get_status() -> str:
    """Return the primary status message in a thread-safe manner."""
    with state_lock:
        return global_primary_status


def get_status_full() -> tuple[str, str]:
    """Return ``(primary, secondary)`` status messages."""
    with state_lock:
        return global_primary_status, global_secondary_status


def get_status_full() -> str:
    """Return the status message along with the current epoch count."""
    with state_lock:
        return f"{global_status_message} | epoch {epoch_count}"
>>>>>>> 9d0814e4


def inc_epoch() -> None:
    """Increment the global epoch counter safely."""
    global epoch_count
    with state_lock:
        epoch_count += 1


def set_nuclear_key(enabled: bool) -> None:
    """Enable or disable the nuclear key trading gate."""
    global nuclear_key_enabled
    with state_lock:
        nuclear_key_enabled = enabled


def is_nuclear_key_enabled() -> bool:
    """Return ``True`` when the nuclear key gate is active."""
    with state_lock:
        return nuclear_key_enabled


###############################################################################
# Helper used by worker threads to show countdowns while sleeping
###############################################################################
<<<<<<< HEAD
def status_sleep(primary: str, secondary: str, seconds: float) -> None:
    """Sleep in 1s increments and update status fields."""
=======
def status_sleep(component: str, message: str, seconds: float):
    """Sleep in 1s increments and update ``global_status_message``."""
>>>>>>> 9d0814e4
    end = time.monotonic() + seconds
    while True:
        remaining = int(end - time.monotonic())
        if remaining <= 0:
            break
<<<<<<< HEAD
        set_status(primary, f"{secondary} ({remaining}s)".strip())
        time.sleep(1)
=======
        set_status(component, f"{message} ({remaining}s)")
        time.sleep(1)


def cancel_open_orders() -> None:
    """Placeholder to cancel all outstanding orders."""
    logging.info("CANCEL_OPEN_ORDERS")


def close_position() -> None:
    """Placeholder to close any open position."""
    logging.info("CLOSE_POSITION")


def update_trade_params(sl_mult: float, tp_mult: float) -> None:
    """Update stop-loss and take-profit multipliers."""
    global global_SL_multiplier, global_TP_multiplier
    with state_lock:
        global_SL_multiplier = sl_mult
        global_TP_multiplier = tp_mult
>>>>>>> 9d0814e4
<|MERGE_RESOLUTION|>--- conflicted
+++ resolved
@@ -123,16 +123,13 @@
 nuclear_key_enabled = False
 
 # Simple status indicator updated by threads
-<<<<<<< HEAD
-global_status_primary = "Initializing"
-global_status_secondary = ""
-=======
+
 global_primary_status = "Initializing..."
 global_secondary_status = ""
 
 # Flag toggled by GUI when user enables live trading
 live_trading_enabled = False
->>>>>>> 9d0814e4
+
 
 # Protect shared state across threads
 state_lock = threading.Lock()
@@ -140,26 +137,7 @@
 model_lock = threading.Lock()
 
 
-<<<<<<< HEAD
-def set_status(primary: str, secondary: str) -> None:
-    """Thread-safe update of status fields."""
-    with state_lock:
-        global global_status_primary, global_status_secondary
-        global_status_primary = primary
-        global_status_secondary = secondary
-
-
-def get_status() -> str:
-    """Return the combined status string in a thread-safe manner."""
-    with state_lock:
-        return f"{global_status_primary} {global_status_secondary}".strip()
-
-
-def get_status_full() -> tuple[str, str]:
-    """Return both status fields."""
-    with state_lock:
-        return global_status_primary, global_status_secondary
-=======
+
 
 def set_status(msg: str, secondary: str | None = None) -> None:
     """Thread-safe update of status messages."""
@@ -187,7 +165,7 @@
     """Return the status message along with the current epoch count."""
     with state_lock:
         return f"{global_status_message} | epoch {epoch_count}"
->>>>>>> 9d0814e4
+
 
 
 def inc_epoch() -> None:
@@ -213,23 +191,20 @@
 ###############################################################################
 # Helper used by worker threads to show countdowns while sleeping
 ###############################################################################
-<<<<<<< HEAD
+
 def status_sleep(primary: str, secondary: str, seconds: float) -> None:
     """Sleep in 1s increments and update status fields."""
-=======
-def status_sleep(component: str, message: str, seconds: float):
-    """Sleep in 1s increments and update ``global_status_message``."""
->>>>>>> 9d0814e4
+
+
+
     end = time.monotonic() + seconds
     while True:
         remaining = int(end - time.monotonic())
         if remaining <= 0:
             break
-<<<<<<< HEAD
+
         set_status(primary, f"{secondary} ({remaining}s)".strip())
-        time.sleep(1)
-=======
-        set_status(component, f"{message} ({remaining}s)")
+
         time.sleep(1)
 
 
@@ -248,5 +223,4 @@
     global global_SL_multiplier, global_TP_multiplier
     with state_lock:
         global_SL_multiplier = sl_mult
-        global_TP_multiplier = tp_mult
->>>>>>> 9d0814e4
+        global_TP_multiplier = tp_mult