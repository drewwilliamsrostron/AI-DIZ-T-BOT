--- conflicted
+++ resolved
@@ -128,10 +128,7 @@
 global_best_avg_win = 0.0
 global_best_avg_loss = 0.0
 global_best_inactivity_penalty = None
-<<<<<<< HEAD
-=======
-# Initialise to ``-inf`` so comparisons succeed before any training
->>>>>>> 600c0cc8
+
 global_best_composite_reward = float("-inf")
 global_best_days_in_profit = None
 
