"""Tkinter dashboard for training progress and live prices."""

# ruff: noqa: F403, F405
import artibot.globals as G
import numpy as np
import datetime
import time
import os
import threading
import pandas as pd
import logging
from .metrics import nuclear_key_condition
from .live_risk import update_auto_pause

tk = None  # imported lazily
ttk = None
matplotlib = None
plt = None
FigureCanvasTkAgg = None


from typing import Callable  # noqa: F401,E402

GUI_INSTANCE = None

try:
    if tk is None:  # noqa: SIM105
        import tkinter as tk
        from tkinter import ttk
except Exception:  # pragma: no cover - headless import may fail
    pass


def build_scrollable(master: "tk.Widget") -> "ttk.Frame":
    class _Scrollable(ttk.Frame):
        """A reusable scrollable container that exposes `.inner`."""

        def __init__(self, master: tk.Widget, **kw):
            super().__init__(master, **kw)
            cv = tk.Canvas(self, highlightthickness=0)
            self._canvas = cv
            vsb = ttk.Scrollbar(self, orient="vertical", command=cv.yview)
            hsb = ttk.Scrollbar(self, orient="horizontal", command=cv.xview)
            cv.configure(yscrollcommand=vsb.set, xscrollcommand=hsb.set)

            vsb.pack(side="right", fill="y")
            hsb.pack(side="bottom", fill="x")
            cv.pack(side="left", fill="both", expand=True)

            self.inner = ttk.Frame(cv)
            self._win = cv.create_window((0, 0), window=self.inner, anchor="nw")

            def _update(_evt=None):
                cv.configure(scrollregion=cv.bbox("all"))

            self.inner.bind("<Configure>", _update)

            def _resize(evt):
                """Expand the inner frame when the canvas size changes."""
                cv.itemconfig(self._win, width=evt.width, height=evt.height)
                cv.configure(scrollregion=cv.bbox("all"))

            cv.bind("<Configure>", _resize)

            def _on_wheel(evt):
                cv.yview_scroll(int(-1 * (evt.delta / 120)), "units")

            cv.bind_all("<MouseWheel>", _on_wheel, add="+")

            def _resize(event):
                cv.itemconfig(self._win, width=event.width)

            cv.bind("<Configure>", _resize)

    return _Scrollable(master).inner


def redraw_everything() -> None:
    if GUI_INSTANCE is not None:
        GUI_INSTANCE.update_dashboard()


###############################################################################
# Tkinter GUI
###############################################################################


def format_trade_details(trades, limit=50):
    """Return a compact table string for the most recent trades."""
    if not trades:
        return "No Trade Details"
    df = pd.DataFrame(trades)
    if df.empty:
        return "No Trade Details"
    if df["entry_time"].max() > 1_000_000_000_000:
        df["entry_time"] //= 1000
    if df["exit_time"].max() > 1_000_000_000_000:
        df["exit_time"] //= 1000
    df["Entry"] = pd.to_datetime(df["entry_time"], unit="s").dt.strftime("%Y-%m-%d")
    df["Exit"] = pd.to_datetime(df["exit_time"], unit="s").dt.strftime("%Y-%m-%d")
    df["ReturnPct"] = df["return"] * 100
    cols = ["Entry", "Exit", "side", "entry_price", "exit_price", "ReturnPct"]
    out_df = df.loc[:, cols].tail(limit)
    return out_df.to_string(index=False, float_format=lambda x: f"{x:.2f}")


def should_enable_live_trading() -> bool:
    """Return ``True`` when validation and live metrics meet risk limits."""
    sharpe = G.global_holdout_sharpe
    dd = G.global_holdout_max_drawdown
    pnl = G.live_equity - G.start_equity
    trades = G.live_trade_count
    try:  # avoid circular import during tests
        from .bot_app import CONFIG

        min_pnl = float(CONFIG.get("NK_MIN_PNL", 0.0))
        min_trades = int(CONFIG.get("NK_MIN_TRADES", 0))
    except Exception:  # pragma: no cover - CONFIG may not exist
        min_pnl = 0.0
        min_trades = 0

    return sharpe >= 1.0 and dd >= -0.30 and pnl >= min_pnl and trades >= min_trades


def select_weight_file(use_prev: bool = True) -> str | None:
    """Return the weight file path based on user selection."""
    from tkinter import messagebox, filedialog

    if use_prev and messagebox.askyesno("Load Weights", "Use best.pt?"):
        return "best.pt"
    return (
        filedialog.askopenfilename(
            title="Select weight file", filetypes=[("PyTorch", "*.pth")]
        )
        or None
    )


def ask_use_prev_weights(default: bool = True, tk_module=None) -> bool:
    """Return ``True`` when the user opts to load the last weights."""
    if tk_module is None:
        import tkinter as tk_module  # lazy import for tests
        from tkinter import messagebox
    else:
        messagebox = tk_module.messagebox

    root = tk_module.Tk()
    root.withdraw()
    try:
        result = messagebox.askyesno("Load Weights", "Use previous best weights?")
    finally:
        root.destroy()
    if result is None:
        return default
    return bool(result)


def _fetch_position(exchange):
    """Return (side, size, entry) for the BTCUSD swap position."""
    try:
        if hasattr(exchange, "fetch_position_risk"):
            pos = exchange.fetch_position_risk("BTCUSD")
            sz = pos.get("size", 0)
            side = "LONG" if sz > 0 else ("SHORT" if sz < 0 else "NONE")
            return (side, abs(sz), pos.get("entryPrice", 0))
        allpos = exchange.fetch_positions()
        for p in allpos:
            if p["symbol"] == "BTCUSD" and p["info"].get("type") == "swap":
                sz = p["contracts"]
                side = "LONG" if sz > 0 else ("SHORT" if sz < 0 else "NONE")
                return (side, abs(sz), p["entryPrice"])
    except Exception as e:  # pragma: no cover - network errors
        logging.error("Position fetch failed: %s", e)
    return ("NONE", 0.0, 0.0)


class TradingGUI:
    def __init__(self, root, ensemble, weights_path: str | None = None, connector=None):
        global tk, ttk, matplotlib, plt, FigureCanvasTkAgg
        if tk is None:
            import tkinter as tk
            from tkinter import ttk
        if matplotlib is None:
            import matplotlib

            matplotlib.use("TkAgg")
            import matplotlib.pyplot as plt

            plt.ioff()
            from matplotlib.backends.backend_tkagg import FigureCanvasTkAgg

        # fallbacks for heavily stubbed modules during tests
        if not hasattr(tk, "BOTH"):
            for name in [
                "BOTH",
                "LEFT",
                "RIGHT",
                "Y",
                "X",
                "END",
                "W",
                "CENTER",
                "DISABLED",
                "NORMAL",
            ]:
                setattr(tk, name, name.lower())

        class _Dummy:
            def __init__(self, *a, **k):
                self.root = k.get("master")
                self.attrs = {"state": "normal"}

            def pack(self, *a, **k):
                pass

            def grid(self, *a, **k):
                pass

            def config(self, **kw):
                self.attrs.update(kw)

            def configure(self, **kw):
                pass

            def create_window(self, *a, **k):
                pass

            def bbox(self, *a):
                return (0, 0, 100, 100)

            def yview(self, *a, **k):
                pass

            def yview_moveto(self, *a, **k):
                pass

            def set(self, *a, **k):
                pass

            def add(self, *a, **k):
                pass

            def heading(self, *a, **k):
                pass

            def column(self, *a, **k):
                pass

            def insert(self, *a, **k):
                pass

            def delete(self, *a, **k):
                pass

            def get_children(self):
                return []

            def bind(self, *a, **k):
                pass

            def columnconfigure(self, *a, **k):
                pass

            def rowconfigure(self, *a, **k):
                pass

            def winfo_width(self):
                return int(getattr(self.root, "width", 100) * 0.5 * G.UI_SCALE)

        if not hasattr(ttk, "Frame"):
            for n in [
                "Frame",
                "Label",
                "LabelFrame",
                "Button",
                "Progressbar",
                "Notebook",
                "Scrollbar",
                "Treeview",
                "Checkbutton",
            ]:
                setattr(ttk, n, _Dummy)
        if not hasattr(tk, "Canvas"):
            tk.Canvas = _Dummy

        self.root = root
        self.ensemble = ensemble
        self.weights_path = weights_path
        self.connector = connector
        self.close_requested = False
        # Track dataset lengths to detect chart updates
        self._last_loss_len = len(G.global_training_loss)
        self._last_val_len = len(G.global_validation_loss)
        self._last_equity_len = len(G.global_equity_curve)
        self._last_trade_details_len = len(G.global_trade_details)
        self._last_price_len = len(G.global_phemex_data)
        self._last_backtest_len = len(G.global_backtest_profit)
        scale = max(1.0, min(1.5, root.winfo_fpixels("1i") / 72))
        root.tk.call("tk", "scaling", scale)
        G.UI_SCALE = scale
        self.root.title("Complex AI Trading w/ Robust Backtest + Live Phemex")
        if hasattr(ttk, "Style"):
            style = ttk.Style()
            try:
                style.theme_use("clam")
            except Exception:
                pass

        # ------------------------------------------------------------------
        # overall layout
        # ------------------------------------------------------------------
        root.columnconfigure(0, weight=3)
        root.columnconfigure(1, weight=1)
        root.rowconfigure(0, weight=1)
        root.rowconfigure(1, weight=0)

        self.main_frame = ttk.Frame(root)
        self.main_frame.grid(row=0, column=0, sticky="nsew")

        self.sidebar = ttk.Frame(root)
        self.sidebar.grid(row=0, column=1, sticky="ns")

        self.footer = ttk.Frame(root)
        self.footer.grid(row=1, column=0, columnspan=2, sticky="ew")

        self._build_notebook()
        self._build_sidebar()
        self._build_footer()

        for child in self.main_frame.winfo_children():
            child.columnconfigure(0, weight=1)
            child.rowconfigure(0, weight=1)

        w_func = getattr(root, "winfo_screenwidth", lambda: 1280)
        h_func = getattr(root, "winfo_screenheight", lambda: 720)
        w, h = int(w_func()), int(h_func())
        w = max(800, int(w * 0.7))
        h = max(600, int(h * 0.7))
        root.minsize(w, h)
        try:  # some stubs lack geometry()
            root.geometry(f"{w}x{h}")
        except Exception:  # pragma: no cover - not critical during tests
            pass

        w = max(800, int(w * 0.7))
        h = max(600, int(h * 0.7))
        root.minsize(w, h)
        try:  # some stubs lack geometry()
            root.geometry(f"{w}x{h}")
        except Exception:  # pragma: no cover - not critical during tests
            pass

        self.update_interval = 100
        self.after_id = None
        self.root.after_idle(self.update_dashboard)
        self.root.after(10000, self.refresh_stats)

        global GUI_INSTANCE
        GUI_INSTANCE = self

    def _animate_attention(
        self, X: np.ndarray, Y: np.ndarray, new_data: np.ndarray
    ) -> None:
        """Animate the attention surface from the previous values."""
        if G.global_last_attention is None or len(G.global_last_attention) == 0:
            self.ax_attention.text(0.5, 0.5, "No attention data", ha="center")
            return
        if self._last_attention is None or self._last_attention.shape != new_data.shape:
            self._last_attention = new_data.copy()
        diff = (new_data - self._last_attention) / float(self.anim_steps)
        current = self._last_attention.copy()
        for _ in range(self.anim_steps):
            current += diff
            if self._surf is not None:
                try:
                    self._surf.remove()
                except NotImplementedError:
                    self.ax_attention.cla()
            self._surf = self.ax_attention.plot_surface(X, Y, current, cmap="viridis")
            self.canvas_train.draw()
            self.canvas_train.flush_events()
        self._last_attention = new_data.copy()

    def _loss_comment(self) -> str:
        """Return a simple English description of training vs validation loss."""
        train = list(G.global_training_loss)
        val = [v for v in G.global_validation_loss if v is not None]
        if not train or not val:
            return "Waiting for validation data..."
        comment = []
        if val[-1] > train[-1]:
            comment.append(
                "orange above blue - validation loss higher, possible overfitting"
            )
        else:
            comment.append(
                "blue above orange - training loss higher, model still learning"
            )
        if len(train) >= 2 and len(val) >= 2:
            down_train = train[-1] < train[-2]
            down_val = val[-1] < val[-2]
            if down_train and down_val:
                comment.append("both lines going down - good")
            elif not down_train and not down_val:
                comment.append("both lines going up - might need tuning")
        return ". ".join(comment)

    def _log_chart_updates(self) -> None:
        """Output a short message whenever chart data changes."""
        if (
            len(G.global_training_loss) != self._last_loss_len
            or len(G.global_validation_loss) != self._last_val_len
        ):
            print(
                f"[GUI] Loss updated at epoch {G.epoch_count}"
                f" (train={len(G.global_training_loss)}, val={len(G.global_validation_loss)})"
            )
            self._last_loss_len = len(G.global_training_loss)
            self._last_val_len = len(G.global_validation_loss)

        if len(G.global_equity_curve) != self._last_equity_len:
            start = G.global_equity_curve[0][0] if G.global_equity_curve else 0
            end = G.global_equity_curve[-1][0] if G.global_equity_curve else 0
            s_str = datetime.datetime.fromtimestamp(start).strftime("%Y-%m-%d")
            e_str = datetime.datetime.fromtimestamp(end).strftime("%Y-%m-%d")
            print(f"[GUI] Equity data updated: start {s_str} end {e_str}")
            self._last_equity_len = len(G.global_equity_curve)

        if len(G.global_trade_details) != self._last_trade_details_len:
            print(f"[GUI] Trade details updated: {len(G.global_trade_details)} trades")
            self._last_trade_details_len = len(G.global_trade_details)

        if len(G.global_phemex_data) != self._last_price_len:
            start_ms = G.global_phemex_data[0][0] if G.global_phemex_data else 0
            end_ms = G.global_phemex_data[-1][0] if G.global_phemex_data else 0
            s_str = datetime.datetime.fromtimestamp(start_ms / 1000).strftime(
                "%Y-%m-%d"
            )
            e_str = datetime.datetime.fromtimestamp(end_ms / 1000).strftime("%Y-%m-%d")
            print(f"[GUI] Price data updated: start {s_str} end {e_str}")
            self._last_price_len = len(G.global_phemex_data)

        if len(G.global_backtest_profit) != self._last_backtest_len:
            print(
                f"[GUI] Backtest profit updated: {len(G.global_backtest_profit)} points"
            )
            self._last_backtest_len = len(G.global_backtest_profit)

    def update_dashboard(self):
        """Refresh all dashboard widgets from shared state."""
        if self.after_id is not None:
            self.root.after_cancel(self.after_id)
            self.after_id = None
        # console output when chart data changes
        self._log_chart_updates()
        self.ax_loss.clear()
        self.ax_loss.set_title("Training vs. Validation Loss")
        n = min(len(G.global_training_loss), len(G.global_validation_loss))
        train = G.global_training_loss[:n]
        val = G.global_validation_loss[:n]
        x1 = range(1, n + 1)
        self.ax_loss.plot(x1, train, color="blue", marker="o", label="Train")
        val_filtered = [(i + 1, v) for i, v in enumerate(val) if v is not None]
        if val_filtered:
            xv, yv = zip(*val_filtered)
            self.ax_loss.plot(xv, yv, color="orange", marker="x", label="Val")
        self.ax_loss.legend()
        self.loss_comment_label.config(text=self._loss_comment())

        self.ax_equity_train.clear()
        self.ax_equity_train.set_title("Equity: Current (red) vs Best (green)")
        # draw baseline at 0% for quick reference
        self.ax_equity_train.axhline(
            0.0,
            color="black",
            linestyle="-",
            linewidth=1,
        )
        try:
            valid_eq = [
                (t, b)
                for (t, b) in G.global_equity_curve
                if isinstance(t, (int, float, np.integer, np.floating))
            ]
            if valid_eq:
                ts_, bs_ = zip(*valid_eq)
                ts_dt = [datetime.datetime.fromtimestamp(t_) for t_ in ts_]
                self.ax_equity_train.plot(
                    ts_dt, bs_, color="red", marker=".", label="Current"
                )
            if G.global_best_equity_curve:
                best_eq = [
                    (t, b)
                    for (t, b) in G.global_best_equity_curve
                    if isinstance(t, (int, float, np.integer, np.floating))
                ]
                if best_eq:
                    t2, b2 = zip(*best_eq)
                    t2dt = [datetime.datetime.fromtimestamp(x) for x in t2]
                    self.ax_equity_train.plot(
                        t2dt, b2, color="green", marker=".", label="Best"
                    )
            handles, labels = self.ax_equity_train.get_legend_handles_labels()
            if handles and any(labels):
                self.ax_equity_train.legend(handles, labels)
        except Exception:
            pass

        # --------------------------------------------------------------
        # plot cumulative trades over time
        # --------------------------------------------------------------
        self.ax_trades_time.clear()
        self.ax_trades_time.set_title("Trades Over Time")
        try:
            if G.global_trade_details:
                ts = [t.get("entry_time", 0) for t in G.global_trade_details]
                ts = [t // 1000 if t > 1_000_000_000_000 else t for t in ts]
                ts_dt = [datetime.datetime.fromtimestamp(t) for t in ts]
                counts = list(range(1, len(ts_dt) + 1))
                self.ax_trades_time.step(ts_dt, counts, where="post")
        except Exception:
            pass
        self.canvas_train.draw()

        self.ax_live.clear()
        self.ax_live.set_title("Phemex Live Price (1h)")
        try:
            times, closes = [], []
            for bar in G.global_phemex_data:
                if len(bar) >= 5 and bar[0] > 0:
                    t_ = bar[0]
                    c_ = bar[4]
                    times.append(datetime.datetime.fromtimestamp(t_ / 1000))
                    closes.append(c_)
            if times and closes:
                self.ax_live.plot(times, closes, marker="o")
        except Exception:
            pass
        self.canvas_live.draw()

        self.ax_net_profit.clear()
        self.ax_net_profit.set_title("Net Profit (%)")
        if G.global_backtest_profit:
            x2 = range(1, len(G.global_backtest_profit) + 1)
            self.ax_net_profit.plot(
                x2, G.global_backtest_profit, marker="o", color="green"
            )
        self.canvas_backtest.draw()

        # ---------- Activity Timeline ----------
        self.ax_tl.clear()
        depth = G.timeline_depth
        idx = G.timeline_index
        xs = np.arange(depth)
        inds = np.roll(G.timeline_ind_on, -idx, axis=0)
        trade = np.roll(G.timeline_trades, -idx)
        names = ["EMA", "SMA", "RSI", "KIJ", "TEN", "DISP"]
        for k in range(inds.shape[1]):
            self.ax_tl.plot(xs, k + inds[:, k] * 0.8, lw=0.8, label=names[k])
        self.ax_tl.plot(xs, 6 + trade * 0.8, lw=1.1, c="black", label="Trade ON")
        self.ax_tl.set_ylim(-0.5, 7.5)
        self.ax_tl.set_yticks([])
        self.ax_tl.set_xlabel("Bars")
        self.ax_tl.set_title("Indicators ON/OFF & Trade State")
        if idx > 0:
            self.ax_tl.legend(ncol=4, fontsize=6, framealpha=0.3)
        self.canvas_tl.draw()

        self.ax_attention.clear()
        self.ax_attention.set_title("Live Attention Weights")
        if G.global_last_attention is not None:
            data = np.array(G.global_last_attention)
            avg = data.mean(axis=0) if data.ndim == 3 else data
            if avg.ndim >= 2:
                x_ = np.arange(avg.shape[0])
                y_ = np.arange(avg.shape[1])
                X, Y = np.meshgrid(x_, y_)
                self._animate_attention(X, Y, avg)
            else:
                x_ = np.arange(len(avg))
                self.ax_attention.plot(x_, avg, marker="o", color="purple")
                self._last_attention = None
        elif G.global_attention_weights_history:
            x_ = list(range(1, len(G.global_attention_weights_history) + 1))
            self.ax_attention.plot(
                x_, G.global_attention_weights_history, marker="o", color="purple"
            )
            self._last_attention = None
        self.canvas_train.draw()

        for row in self.trade_tree.get_children():
            self.trade_tree.delete(row)
        if G.global_trade_details:
            recent = G.global_trade_details[-50:]
            for tr in recent:
                dt = datetime.datetime.fromtimestamp(tr.get("entry_time", 0))
                date = dt.strftime("%Y-%m-%d")
                values = (
                    date,
                    tr.get("side", ""),
                    tr.get("size", 0),
                    f"{tr.get('entry_price', 0):.2f}",
                    f"{tr.get('exit_price', 0):.2f}",
                    f"{tr.get('return', 0) * 100:.2f}",
                )
                self.trade_tree.insert("", tk.END, values=values)
        else:
            self.trade_tree.insert("", tk.END, values=("No data", "", "", "", "", ""))

        ypos = self.yearly_perf_text.yview()
        self.yearly_perf_text.delete("1.0", tk.END)
        if G.global_best_yearly_stats_table:
            self.yearly_perf_text.insert(tk.END, G.global_best_yearly_stats_table)
        else:
            self.yearly_perf_text.insert(tk.END, "No yearly data")
        self.yearly_perf_text.yview_moveto(ypos[0])

        mpos = self.monthly_perf_text.yview()
        self.monthly_perf_text.delete("1.0", tk.END)
        if G.global_best_monthly_stats_table:
            self.monthly_perf_text.insert(tk.END, G.global_best_monthly_stats_table)
        else:
            self.monthly_perf_text.insert(tk.END, "No monthly data")
        self.monthly_perf_text.yview_moveto(mpos[0])

        pred_str = G.global_current_prediction if G.global_current_prediction else "N/A"
        conf = G.global_ai_confidence if G.global_ai_confidence else 0.0
        steps = G.epoch_count

        color_map = {"BUY": "green", "SELL": "red", "HOLD": "black"}
        pred_color = color_map.get(pred_str.upper(), "black")
        if G.global_sharpe > 2 or G.global_max_drawdown < -0.20:
            pred_color = "purple"
        self.pred_label.config(text=f"AI Prediction: {pred_str}", foreground=pred_color)

        price = 0.0
        if G.global_phemex_data and len(G.global_phemex_data[-1]) >= 5:
            price = float(G.global_phemex_data[-1][4])
        self.price_label.config(text=f"Live Price: {price:.2f}")
        self.conf_label.config(text=f"Confidence: {conf:.2f}")
        self.epoch_label.config(text=f"Training Steps: {steps}")
        bal = G.global_account_stats.get("total", {}).get("USDT", 0.0)
        self.balance_label.config(text=f"USDT Balance: {bal:.2f}")
        self.label_long["text"] = f"{G.gross_long_usd:.0f}"
        self.label_short["text"] = f"{G.gross_short_usd:.0f}"
        if G.global_position_side:
            pos = f"{G.global_position_side} {G.global_position_size:.4f}"
        else:
            pos = "None"
        self.position_label.config(text=f"Position: {pos}")

        current_lr = self.ensemble.optimizers[0].param_groups[0]["lr"]
        self.lr_label.config(text=f"LR: {current_lr:.2e}")
        hp = self.ensemble.hp
        ind = self.ensemble.indicator_hparams
        info = (
            "Indicators:\n"
            f" ATR(p={ind.atr_period}) [{'✓' if ind.use_atr else '✗'}]\n"
            f" VORTEX(p={ind.vortex_period}) [{'✓' if ind.use_vortex else '✗'}]\n"
            f" CMF(p={ind.cmf_period}) [{'✓' if ind.use_cmf else '✗'}]\n"
            f" RSI(p={ind.rsi_period}) [{'✓' if ind.use_rsi else '✗'}]\n"
            f" SMA(p={ind.sma_period}) [{'✓' if ind.use_sma else '✗'}]\n"
            f" MACD({ind.macd_fast}/{ind.macd_slow}/{ind.macd_signal}) [{'✓' if ind.use_macd else '✗'}]\n"
            f" EMA(p={ind.ema_period}) [{'✓' if ind.use_ema else '✗'}]\n"
            f" DONCHIAN(p={ind.donchian_period}) [{'✓' if ind.use_donchian else '✗'}]\n"
            f" KIJUN(p={ind.kijun_period}) [{'✓' if ind.use_kijun else '✗'}]\n"
            f" TENKAN(p={ind.tenkan_period}) [{'✓' if ind.use_tenkan else '✗'}]\n"
            f" DISP({ind.displacement}) [{'✓' if ind.use_displacement else '✗'}]\n"
            f" ICHIMOKU [{'✓' if hp.use_ichimoku else '✗'}]\n"
            f" SL Mult: {hp.sl}\n"
            f" TP Mult: {hp.tp}\n"
            f" Long %:  {hp.long_frac * 100:.1f}\n"
            f" Short %: {hp.short_frac * 100:.1f}"
        )
        self.indicator_label.config(text=info)

        # show latest contextual features
        try:
            import artibot.feature_store as _fs

            ts = int(time.time()) // 3600 * 3600
            sent = _fs.news_sentiment(ts)
            macro = _fs.macro_surprise(ts)
            rvol = _fs.realised_vol(ts)
            ctx = f"Sent:{sent:+.2f}  Macro:{macro:+.2f}  RV:{rvol:.3f}"
            self.context_row.config(text=f"Context: {ctx}")
        except Exception:  # pragma: no cover - UI update best effort
            pass
        self.best_lr_label.config(
            text=f"Best LR: {G.global_best_lr if G.global_best_lr else 'N/A'}"
        )
        self.best_wd_label.config(
            text=f"Weight Decay: {G.global_best_wd if G.global_best_wd else 'N/A'}"
        )

        if hasattr(self, "current_sharpe_label"):
            self.current_sharpe_label.config(text=f"Sharpe: {G.global_sharpe:.2f}")
        if hasattr(self, "current_drawdown_label"):
            self.current_drawdown_label.config(
                text=f"Max DD: {G.global_max_drawdown:.3f}"
            )
        if hasattr(self, "current_netprofit_label"):
            self.current_netprofit_label.config(text=f"Net Pct: {G.global_net_pct:.2f}")
        if hasattr(self, "current_trades_label"):
            self.current_trades_label.config(text=f"Trades: {G.global_num_trades}")
        if hasattr(self, "current_inactivity_label"):
            if G.global_inactivity_penalty is not None:
                self.current_inactivity_label.config(
                    text=f"Inact: {G.global_inactivity_penalty:.2f}"
                )
            else:
                self.current_inactivity_label.config(text="Inactivity Penalty: N/A")
        if hasattr(self, "current_composite_label"):
            if G.global_composite_reward is not None:
                self.current_composite_label.config(
                    text=f"Comp: {G.global_composite_reward:.2f}"
                )
            else:
                self.current_composite_label.config(text="Current Composite: N/A")
        if hasattr(self, "current_days_profit_label"):
            if G.global_days_in_profit is not None:
                self.current_days_profit_label.config(
                    text=f"Days in Profit: {G.global_days_in_profit:.2f}"
                )
            else:
                self.current_days_profit_label.config(
                    text="Current Days in Profit: N/A"
                )
        if hasattr(self, "current_winrate_label"):
            self.current_winrate_label.config(text=f"Win Rate: {G.global_win_rate:.2f}")
        if hasattr(self, "current_profit_factor_label"):
            self.current_profit_factor_label.config(
                text=f"Profit Factor: {G.global_profit_factor:.2f}"
            )
        if hasattr(self, "current_avg_win_label"):
            self.current_avg_win_label.config(text=f"Avg Win: {G.global_avg_win:.3f}")
        if hasattr(self, "current_avg_loss_label"):
            self.current_avg_loss_label.config(
                text=f"Avg Loss: {G.global_avg_loss:.3f}"
            )

        if hasattr(self, "best_sharpe_label"):
            self.best_sharpe_label.config(
                text=f"Best Sharpe: {G.global_best_sharpe:.2f}"
            )
        if hasattr(self, "best_drawdown_label"):
            self.best_drawdown_label.config(
                text=f"Best Max DD: {G.global_best_drawdown:.3f}"
            )
        if hasattr(self, "best_netprofit_label"):
            self.best_netprofit_label.config(
                text=f"Best Net Pct: {G.global_best_net_pct:.2f}"
            )
        if hasattr(self, "best_trades_label"):
            self.best_trades_label.config(
                text=f"Best Trades: {G.global_best_num_trades}"
            )
        if hasattr(self, "best_inactivity_label"):
            if G.global_best_inactivity_penalty is not None:
                self.best_inactivity_label.config(
                    text=f"Best Inact: {G.global_best_inactivity_penalty:.2f}"
                )
            else:
                self.best_inactivity_label.config(text="Best Inactivity Penalty: N/A")
        if hasattr(self, "best_composite_label"):
            if G.global_best_composite_reward is not None:
                self.best_composite_label.config(
                    text=f"Best Comp: {G.global_best_composite_reward:.2f}"
                )
            else:
                self.best_composite_label.config(text="Best Composite: N/A")
        if hasattr(self, "best_days_profit_label"):
            if G.global_best_days_in_profit is not None:
                self.best_days_profit_label.config(
                    text=f"Best Days in Profit: {G.global_best_days_in_profit:.2f}"
                )
            else:
                self.best_days_profit_label.config(text="Best Days in Profit: N/A")
        if hasattr(self, "best_winrate_label"):
            self.best_winrate_label.config(
                text=f"Best Win Rate: {G.global_best_win_rate:.2f}"
            )
        if hasattr(self, "best_profit_factor_label"):
            self.best_profit_factor_label.config(
                text=f"Best Profit Factor: {G.global_best_profit_factor:.2f}"
            )
        if hasattr(self, "best_avg_win_label"):
            self.best_avg_win_label.config(
                text=f"Best Avg Win: {G.global_best_avg_win:.3f}"
            )
        if hasattr(self, "best_avg_loss_label"):
            self.best_avg_loss_label.config(
                text=f"Best Avg Loss: {G.global_best_avg_loss:.3f}"
            )

        aipos = self.ai_output_text.yview()
        self.ai_output_text.delete("1.0", tk.END)
        self.ai_output_text.insert(tk.END, G.global_ai_adjustments)
        self.ai_output_text.yview_moveto(aipos[0])

        log_lines = G.global_ai_adjustments_log.strip().splitlines()
        if len(log_lines) > self._log_lines:
            for line in log_lines[self._log_lines :]:
                ts = datetime.datetime.now().strftime("%H:%M:%S")
                self.ai_log_list.insert(tk.END, f"{ts} | {line}")
                self.ai_log_list.yview_moveto(1.0)
            self._log_lines = len(log_lines)

        # update status line
        primary, secondary = G.get_status_full()
        nk_state = "ARMED" if G.nuke_armed else "SAFE"
        self.status_var.set(f"{primary} | NK {nk_state}\n{secondary}")
        self.progress["value"] = G.global_progress_pct

        # manage trading buttons
        try:
            from .bot_app import CONFIG

            min_pnl = float(CONFIG.get("NK_MIN_PNL", 0.0))
            min_trades = int(CONFIG.get("NK_MIN_TRADES", 0))
        except Exception:  # pragma: no cover - CONFIG may not exist
            min_pnl = 0.0
            min_trades = 0

        live_pnl = G.live_equity - G.start_equity
        trade_cnt = G.live_trade_count

        if (
            should_enable_live_trading()
            and not G.live_trading_enabled
            and live_pnl >= min_pnl
            and trade_cnt >= min_trades
        ):
            self.nuclear_button.config(state=tk.NORMAL)
        else:
            self.nuclear_button.config(state=tk.DISABLED)
        if G.live_trading_enabled:
            self.nuclear_button.config(text="Live Trading ON")

        if G.global_validation_summary:
            sharpe = G.global_validation_summary.get("mean_sharpe", 0.0)
            enabled = G.nuclear_key_enabled
            self.validation_label.config(text=f"Val Sharpe: {sharpe:.2f} NK: {enabled}")

        # evaluate nuclear key and auto-pause rules
        allowed = nuclear_key_condition(
            G.global_sharpe, G.global_max_drawdown, G.global_profit_factor
        )
        if allowed and live_pnl >= min_pnl and trade_cnt >= min_trades:
            self.nuclear_button.config(state=tk.NORMAL)
        else:
            self.nuclear_button.config(state=tk.DISABLED)

        update_auto_pause(G.global_sharpe, G.global_max_drawdown)

        self.after_id = self.root.after(self.update_interval, self.update_dashboard)

    def update_position(self, side: str, size: float, entry: float) -> None:
        self.label_side["text"] = side
        self.label_size["text"] = f"{size:.0f}"
        self.label_entry["text"] = f"{entry:.2f}"
        if side == "NONE":
            self.btn_close["state"] = "disabled"
            self.btn_buy["state"] = "normal"
            self.btn_sell["state"] = "normal"
        else:
            self.btn_close["state"] = "normal"
            self.btn_buy["state"] = "disabled"
            self.btn_sell["state"] = "disabled"

    def refresh_stats(self) -> None:
        if not self.connector:
            return
        side, sz, entry = _fetch_position(self.connector.exchange)
        self.update_position(side, sz, entry)
        self.root.after(10000, self.refresh_stats)

    def log_trade(self, msg: str) -> None:
        """Append a trade message to the AI log list."""
        logging.info(msg)
        if hasattr(self, "ai_log_list"):
            try:
                self.ai_log_list.insert(tk.END, msg)
                self.ai_log_list.yview_moveto(1.0)
            except Exception:
                pass

    def on_test_buy(self) -> None:
        """Handle Test BUY button press."""
        logging.info("BUTTON Test BUY clicked")
        self.on_test_trade("buy")

    def on_test_sell(self) -> None:
        """Handle Test SELL button press."""
        logging.info("BUTTON Test SELL clicked")
        self.on_test_trade("sell")

    def on_test_trade(self, side: str) -> None:
        """Submit a single-contract order using the latest known price."""

        print(f"[UI] Test {side.upper()} clicked")
        try:
            if G.global_phemex_data and G.global_phemex_data[-1][4] > 0:
                price = G.global_phemex_data[-1][4]
            else:
                bars = self.connector.fetch_latest_bars(limit=1)
                price = bars[-1][4] if bars else 0.0

            order = self.connector.create_order(side, 1, price)
            print(f"[UI] Test order placed: {order}")
            self.log_trade(f"[TEST] {order}")

            close_side = "sell" if side == "buy" else "buy"

            def auto_close() -> None:
                try:
                    if G.global_phemex_data and G.global_phemex_data[-1][4] > 0:
                        close_price = G.global_phemex_data[-1][4]
                    else:
                        bars = self.connector.fetch_latest_bars(limit=1)
                        close_price = bars[-1][4] if bars else price

                    close_order = self.connector.create_order(
                        close_side, 1, close_price
                    )
                    print(f"[UI] Test close order: {close_order}")
                    self.log_trade(f"[TEST-CLOSE] {close_order}")
                except Exception as e:  # pragma: no cover - network errors
                    print(f"[UI] Test close failed: {e}")
                    self.log_trade(f"[TEST-CLOSE-ERROR] {e}")

            self.root.after(10000, auto_close)
        except Exception as e:  # pragma: no cover - network errors
            print(f"[UI] Test trade failed: {e}")
            self.log_trade(f"[TEST-ERROR] {e}")

    def enable_live_trading(self):
        """Activate live trading after user confirmation."""
        G.live_trading_enabled = True
        logging.info("LIVE_TRADING_ENABLED")
        G.set_status("Live trading enabled", "Use caution")
        self.nuclear_button.config(state=tk.DISABLED)

    def close_trade(self):
        """Signal the trading loop to close the current position."""
        logging.info("BUTTON Close Active Trade clicked")
        self.close_requested = True

    def edit_trade(self):
        """Popup dialog to adjust SL/TP multipliers."""
        logging.info("BUTTON Edit Trade clicked")
        win = tk.Toplevel(self.root)
        win.title("Edit Trade")
        ttk.Label(win, text="SL Multiplier:").grid(row=0, column=0, padx=5, pady=5)
        sl_var = tk.DoubleVar(value=G.global_SL_multiplier)
        ttk.Entry(win, textvariable=sl_var).grid(row=0, column=1, padx=5, pady=5)
        ttk.Label(win, text="TP Multiplier:").grid(row=1, column=0, padx=5, pady=5)
        tp_var = tk.DoubleVar(value=G.global_TP_multiplier)
        ttk.Entry(win, textvariable=tp_var).grid(row=1, column=1, padx=5, pady=5)

        def apply():
            G.update_trade_params(sl_var.get(), tp_var.get())
            win.destroy()

        ttk.Button(win, text="Apply", command=apply).grid(
            row=2, column=0, columnspan=2, pady=5
        )

    def adjust_cpu_limit(self) -> None:
        """Popup dialog to change the number of CPU threads."""

        logging.info("BUTTON CPU Limit clicked")
        win = tk.Toplevel(self.root)
        win.title("CPU Limit")
        ttk.Label(win, text="Threads:").grid(row=0, column=0, padx=5, pady=5)
        cpu_var = tk.IntVar(value=G.cpu_limit)
        ttk.Spinbox(
            win,
            from_=1,
            to=os.cpu_count() or 1,
            textvariable=cpu_var,
            width=5,
        ).grid(row=0, column=1, padx=5, pady=5)

        def apply() -> None:
            G.set_cpu_limit(cpu_var.get())
            win.destroy()

        ttk.Button(win, text="Apply", command=apply).grid(
            row=1, column=0, columnspan=2, pady=5
        )

    def on_toggle_force_nk(self) -> None:
        """Update ``G.nuke_armed`` from the checkbox state."""
        G.nuke_armed = bool(self.force_nk_var.get())

    def update_composite_flags(self) -> None:
        """Sync composite term toggles with ``artibot.globals``."""
        G.use_net_term = bool(self.use_net_var.get())
        G.use_sharpe_term = bool(self.use_sharpe_var.get())
        G.use_drawdown_term = bool(self.use_dd_var.get())
        G.use_trade_term = bool(self.use_trade_var.get())
        G.use_profit_days_term = bool(self.use_days_var.get())

    def manual_validate(self) -> None:
        """Run validation in a worker thread and update UI."""

        self.validation_label.config(text="Validating...")
        self.validate_button.config(state="disabled")

        def _run() -> None:
            from .bot_app import CONFIG
            from .validation import validate_and_gate

            csv_path = CONFIG.get("CSV_PATH", "")
            if not os.path.isabs(csv_path):
                here = os.path.dirname(os.path.abspath(__file__))
                csv_path = os.path.join(here, "..", csv_path)
            csv_path = os.path.abspath(os.path.expanduser(csv_path))
            try:
                G.set_status("Manual validation", "running")
                validate_and_gate(csv_path, CONFIG)
            except Exception as exc:  # pragma: no cover - validation errors
                logging.error("Manual validation failed: %s", exc)
            finally:
                G.set_status("Manual validation done", "")
                G.global_progress_pct = 0
                self.root.after(0, lambda: self.validate_button.config(state="normal"))

        threading.Thread(target=_run, daemon=True).start()

    def toggle_bot(self) -> None:
        """Pause or resume all worker threads."""
        running = G.is_bot_running()
        G.set_bot_running(not running)
        new_text = "Pause Bot" if not running else "Resume Bot"
        self.run_button.config(text=new_text)

    def _build_notebook(self) -> None:
        """Create notebook with all matplotlib figures."""
        self.notebook = ttk.Notebook(self.main_frame)
        self.notebook.pack(fill=tk.BOTH, expand=True, padx=10, pady=10)

        self.frame_train = build_scrollable(self.notebook)
        self.notebook.add(
            self.frame_train.master.master, text="MAIN - TRAINING VS VALIDATION"
        )
        self.fig_train = plt.figure(figsize=(8, 6), constrained_layout=True)
        self.fig_train.set_constrained_layout(True)
        self.ax_loss = self.fig_train.add_subplot(4, 1, 1)
        self.ax_attention = self.fig_train.add_subplot(4, 1, 2, projection="3d")
        self.ax_equity_train = self.fig_train.add_subplot(4, 1, 3)
        self.ax_trades_time = self.fig_train.add_subplot(4, 1, 4)
        self.canvas_train = FigureCanvasTkAgg(self.fig_train, master=self.frame_train)
        self.canvas_train.get_tk_widget().pack(
            fill=tk.BOTH, expand=True, padx=10, pady=10
        )
        self.loss_comment_label = ttk.Label(
            self.frame_train,
            text="",
            font=("Helvetica", 9),
            justify=tk.LEFT,
            wraplength=400,
        )
        self.loss_comment_label.pack(fill=tk.X, padx=5, pady=5)
        self.help_box = ttk.Label(
            self.frame_train,
            text=(
                "\N{INFORMATION SOURCE}  Chart legend:\n"
                "\u2022  BLUE line = training loss\n"
                "\u2022  ORANGE line = validation loss\n"
                "   \u25b8  Blue below orange \u2192 model still learning\n"
                "   \u25b8  Orange sharply below blue \u2192 possible over-fitting\n"
                "\u2022  Equity chart: red = current run, green = best run\n"
                "\u2022  Trades-over-time rising steeply \u279c more activity\n"
                "\u2022  Attention surface peaks show which past bars the model focuses on"
            ),
            justify=tk.LEFT,
            font=("Helvetica", 9),
            foreground="#444",
            anchor="w",
        )
        self.help_box.pack(side=tk.LEFT, anchor="sw", padx=5, pady=(0, 5))
        self.attention_info = ttk.Label(
            self.frame_train,
            text=(
                "This 3D surface shows which past price bars the model focuses on.\n"
                "Higher peaks mean more attention. Updated live."
            ),
            font=("Helvetica", 9),
            justify=tk.LEFT,
            wraplength=400,
        )
        self.attention_info.pack(fill=tk.X, padx=5, pady=5)

        self.frame_live = build_scrollable(self.notebook)
        self.notebook.add(self.frame_live.master.master, text="Phemex Live Price")
        self.fig_live, self.ax_live = plt.subplots(
            figsize=(8, 6), constrained_layout=True
        )
        self.fig_live.set_constrained_layout(True)
        self.canvas_live = FigureCanvasTkAgg(self.fig_live, master=self.frame_live)
        self.canvas_live.get_tk_widget().pack(fill=tk.BOTH, expand=True)

        self.frame_backtest = build_scrollable(self.notebook)
        self.notebook.add(self.frame_backtest.master.master, text="Backtest Results")
        self.fig_backtest, self.ax_net_profit = plt.subplots(
            figsize=(8, 6), constrained_layout=True
        )
        self.fig_backtest.set_constrained_layout(True)
        self.canvas_backtest = FigureCanvasTkAgg(
            self.fig_backtest, master=self.frame_backtest
        )
        self.canvas_backtest.get_tk_widget().pack(fill=tk.BOTH, expand=True)

        self._last_attention: np.ndarray | None = None
        self._surf = None
        self.anim_steps = 10

        self.frame_trades = build_scrollable(self.notebook)
        self.notebook.add(self.frame_trades.master.master, text="Trade Details")
        cols = ("Date", "Side", "Size", "Entry", "Exit", "PnL")
        self.trade_tree = ttk.Treeview(
            self.frame_trades, columns=cols, show="headings", height=10
        )
        for c in cols:
            self.trade_tree.heading(c, text=c)
            self.trade_tree.column(c, anchor=tk.CENTER)
        trade_scroll = ttk.Scrollbar(
            self.frame_trades, orient="vertical", command=self.trade_tree.yview
        )
        self.trade_tree.configure(yscrollcommand=trade_scroll.set)
        self.trade_tree.pack(side=tk.LEFT, fill=tk.BOTH, expand=True)
        trade_scroll.pack(side=tk.RIGHT, fill=tk.Y)

        self.frame_yearly_perf = build_scrollable(self.notebook)
        self.notebook.add(
            self.frame_yearly_perf.master.master, text="Best Strategy Yearly Perf"
        )
        self.yearly_perf_text = tk.Text(self.frame_yearly_perf, width=50, height=20)
        yearly_scroll = ttk.Scrollbar(
            self.frame_yearly_perf,
            orient="vertical",
            command=self.yearly_perf_text.yview,
        )
        self.yearly_perf_text.configure(yscrollcommand=yearly_scroll.set)
        self.yearly_perf_text.pack(side=tk.LEFT, fill=tk.BOTH, expand=True)
        yearly_scroll.pack(side=tk.RIGHT, fill=tk.Y)

        self.frame_monthly_perf = build_scrollable(self.notebook)
        self.notebook.add(
            self.frame_monthly_perf.master.master, text="Best Strategy Monthly Results"
        )
        self.monthly_perf_text = tk.Text(self.frame_monthly_perf, width=50, height=20)
        monthly_scroll = ttk.Scrollbar(
            self.frame_monthly_perf,
            orient="vertical",
            command=self.monthly_perf_text.yview,
        )
        self.monthly_perf_text.configure(yscrollcommand=monthly_scroll.set)
        self.monthly_perf_text.pack(side=tk.LEFT, fill=tk.BOTH, expand=True)
        monthly_scroll.pack(side=tk.RIGHT, fill=tk.Y)

        self.frame_timeline = build_scrollable(self.notebook)
        self.notebook.add(self.frame_timeline.master.master, text="Activity Timeline")
        self.fig_tl, self.ax_tl = plt.subplots(figsize=(8, 6), constrained_layout=True)
        self.fig_tl.set_constrained_layout(True)
        self.canvas_tl = FigureCanvasTkAgg(self.fig_tl, master=self.frame_timeline)
        self.canvas_tl.get_tk_widget().pack(fill=tk.BOTH, expand=True)

    def _build_sidebar(self) -> None:
        """Create sidebar widgets and AI log panels."""
        self.info_frame = ttk.LabelFrame(self.sidebar, text="Performance")
        self.info_frame.pack(fill=tk.BOTH, expand=True, padx=5, pady=5)

        self.pred_label = ttk.Label(
            self.info_frame, text="AI Prediction: N/A", font=("Helvetica", 12)
        )
        self.pred_label.grid(row=0, column=0, sticky=tk.W, padx=5, pady=5)
        self.price_label = ttk.Label(
            self.info_frame, text="Live Price: N/A", font=("Helvetica", 12)
        )
        self.price_label.grid(row=0, column=1, sticky=tk.W, padx=5, pady=5)

        self.conf_label = ttk.Label(
            self.info_frame, text="Confidence: N/A", font=("Helvetica", 12)
        )
        self.conf_label.grid(row=1, column=0, sticky=tk.W, padx=5, pady=5)

        self.epoch_label = ttk.Label(
            self.info_frame, text="Training Steps: 0", font=("Helvetica", 12)
        )
        self.epoch_label.grid(row=2, column=0, sticky=tk.W, padx=5, pady=5)

        self.balance_label = ttk.Label(
            self.info_frame, text="USDT Balance: N/A", font=("Helvetica", 12)
        )
        self.balance_label.grid(row=3, column=0, sticky=tk.W, padx=5, pady=5)
        self.position_label = ttk.Label(
            self.info_frame, text="Position: None", font=("Helvetica", 12)
        )
        self.position_label.grid(row=3, column=1, sticky=tk.W, padx=5, pady=5)

        self.current_hyper_label = ttk.Label(
            self.info_frame,
            text="Current Hyperparameters:",
            font=("Helvetica", 12, "underline"),
        )
        self.current_hyper_label.grid(row=4, column=0, sticky=tk.W, padx=5, pady=5)
        self.lr_label = ttk.Label(
            self.info_frame, text="LR: N/A", font=("Helvetica", 12)
        )
        self.lr_label.grid(row=5, column=0, sticky=tk.W, padx=5, pady=5)

        self.indicator_label = ttk.Label(
            self.info_frame,
            text="",
            font=("Helvetica", 12),
            justify=tk.LEFT,
        )
        self.indicator_label.grid(
            row=6, column=0, columnspan=2, sticky=tk.W, padx=5, pady=5
        )

        self.context_row = ttk.Label(
            self.info_frame, text="Context: N/A", font=("Helvetica", 11, "italic")
        )
        self.context_row.grid(
            row=7, column=0, columnspan=2, sticky=tk.W, padx=5, pady=2
        )

<<<<<<< HEAD
        # ------------------------------------------------------------------
        # current strategy metrics
        # ------------------------------------------------------------------
        self.current_sharpe_label = ttk.Label(
            self.info_frame, text="Sharpe: N/A", font=("Helvetica", 12)
        )
        self.current_sharpe_label.grid(row=9, column=0, sticky=tk.W, padx=5, pady=5)
        self.current_drawdown_label = ttk.Label(
            self.info_frame, text="Max DD: N/A", font=("Helvetica", 12)
        )
        self.current_drawdown_label.grid(row=10, column=0, sticky=tk.W, padx=5, pady=5)
        self.current_netprofit_label = ttk.Label(
            self.info_frame, text="Net Profit (%): N/A", font=("Helvetica", 12)
        )
        self.current_netprofit_label.grid(row=11, column=0, sticky=tk.W, padx=5, pady=5)
        self.current_trades_label = ttk.Label(
            self.info_frame, text="Trades: N/A", font=("Helvetica", 12)
        )
        self.current_trades_label.grid(row=12, column=0, sticky=tk.W, padx=5, pady=5)
        self.current_inactivity_label = ttk.Label(
            self.info_frame, text="Inactivity Penalty: N/A", font=("Helvetica", 12)
        )
        self.current_inactivity_label.grid(
            row=13, column=0, sticky=tk.W, padx=5, pady=5
        )
        self.current_composite_label = ttk.Label(
            self.info_frame, text="Composite: N/A", font=("Helvetica", 12)
        )
        self.current_composite_label.grid(row=14, column=0, sticky=tk.W, padx=5, pady=5)
        self.current_days_profit_label = ttk.Label(
            self.info_frame, text="Days in Profit: N/A", font=("Helvetica", 12)
        )
        self.current_days_profit_label.grid(
            row=15, column=0, sticky=tk.W, padx=5, pady=5
        )
        self.current_winrate_label = ttk.Label(
            self.info_frame, text="Win Rate: N/A", font=("Helvetica", 12)
        )
        self.current_winrate_label.grid(row=16, column=0, sticky=tk.W, padx=5, pady=5)
        self.current_profit_factor_label = ttk.Label(
            self.info_frame, text="Profit Factor: N/A", font=("Helvetica", 12)
        )
        self.current_profit_factor_label.grid(
            row=17, column=0, sticky=tk.W, padx=5, pady=5
        )
        self.current_avg_win_label = ttk.Label(
            self.info_frame, text="Avg Win: N/A", font=("Helvetica", 12)
        )
        self.current_avg_win_label.grid(row=18, column=0, sticky=tk.W, padx=5, pady=5)
        self.current_avg_loss_label = ttk.Label(
            self.info_frame, text="Avg Loss: N/A", font=("Helvetica", 12)
        )
        self.current_avg_loss_label.grid(row=19, column=0, sticky=tk.W, padx=5, pady=5)
=======
        # Current performance metrics
        self.current_stats_frame = ttk.LabelFrame(self.info_frame, text="Current Stats")
        self.current_stats_frame.grid(
            row=8, column=0, columnspan=2, sticky="ew", padx=5, pady=5
        )
        self.current_sharpe_label = ttk.Label(
            self.current_stats_frame, text="Sharpe: N/A"
        )
        self.current_sharpe_label.grid(row=0, column=0, sticky=tk.W)
        self.current_drawdown_label = ttk.Label(
            self.current_stats_frame, text="Max DD: N/A"
        )
        self.current_drawdown_label.grid(row=0, column=1, sticky=tk.W)
        self.current_netprofit_label = ttk.Label(
            self.current_stats_frame, text="Net Pct: N/A"
        )
        self.current_netprofit_label.grid(row=1, column=0, sticky=tk.W)
        self.current_trades_label = ttk.Label(
            self.current_stats_frame, text="Trades: N/A"
        )
        self.current_trades_label.grid(row=1, column=1, sticky=tk.W)
        self.current_days_profit_label = ttk.Label(
            self.current_stats_frame, text="Days in Profit: N/A"
        )
        self.current_days_profit_label.grid(row=2, column=0, sticky=tk.W)
        self.current_winrate_label = ttk.Label(
            self.current_stats_frame, text="Win Rate: N/A"
        )
        self.current_winrate_label.grid(row=2, column=1, sticky=tk.W)
        self.current_profit_factor_label = ttk.Label(
            self.current_stats_frame, text="Profit Factor: N/A"
        )
        self.current_profit_factor_label.grid(row=3, column=0, sticky=tk.W)
        self.current_avg_win_label = ttk.Label(
            self.current_stats_frame, text="Avg Win: N/A"
        )
        self.current_avg_win_label.grid(row=3, column=1, sticky=tk.W)
        self.current_avg_loss_label = ttk.Label(
            self.current_stats_frame, text="Avg Loss: N/A"
        )
        self.current_avg_loss_label.grid(row=4, column=0, sticky=tk.W)
        self.current_inactivity_label = ttk.Label(
            self.current_stats_frame, text="Inact: N/A"
        )
        self.current_inactivity_label.grid(row=4, column=1, sticky=tk.W)
        self.current_composite_label = ttk.Label(
            self.current_stats_frame, text="Comp: N/A"
        )
        self.current_composite_label.grid(row=5, column=0, columnspan=2, sticky=tk.W)

        # Best performance metrics
        self.best_stats_frame = ttk.LabelFrame(self.info_frame, text="Best Stats")
        self.best_stats_frame.grid(
            row=9, column=0, columnspan=2, sticky="ew", padx=5, pady=5
        )
        self.best_sharpe_label = ttk.Label(
            self.best_stats_frame, text="Best Sharpe: N/A"
        )
        self.best_sharpe_label.grid(row=0, column=0, sticky=tk.W)
        self.best_drawdown_label = ttk.Label(
            self.best_stats_frame, text="Best Max DD: N/A"
        )
        self.best_drawdown_label.grid(row=0, column=1, sticky=tk.W)
        self.best_netprofit_label = ttk.Label(
            self.best_stats_frame, text="Best Net Pct: N/A"
        )
        self.best_netprofit_label.grid(row=1, column=0, sticky=tk.W)
        self.best_trades_label = ttk.Label(
            self.best_stats_frame, text="Best Trades: N/A"
        )
        self.best_trades_label.grid(row=1, column=1, sticky=tk.W)
        self.best_days_profit_label = ttk.Label(
            self.best_stats_frame, text="Best Days in Profit: N/A"
        )
        self.best_days_profit_label.grid(row=2, column=0, sticky=tk.W)
        self.best_winrate_label = ttk.Label(
            self.best_stats_frame, text="Best Win Rate: N/A"
        )
        self.best_winrate_label.grid(row=2, column=1, sticky=tk.W)
        self.best_profit_factor_label = ttk.Label(
            self.best_stats_frame, text="Best Profit Factor: N/A"
        )
        self.best_profit_factor_label.grid(row=3, column=0, sticky=tk.W)
        self.best_avg_win_label = ttk.Label(
            self.best_stats_frame, text="Best Avg Win: N/A"
        )
        self.best_avg_win_label.grid(row=3, column=1, sticky=tk.W)
        self.best_avg_loss_label = ttk.Label(
            self.best_stats_frame, text="Best Avg Loss: N/A"
        )
        self.best_avg_loss_label.grid(row=4, column=0, sticky=tk.W)
        self.best_inactivity_label = ttk.Label(
            self.best_stats_frame, text="Best Inact: N/A"
        )
        self.best_inactivity_label.grid(row=4, column=1, sticky=tk.W)
        self.best_composite_label = ttk.Label(
            self.best_stats_frame, text="Best Comp: N/A"
        )
        self.best_composite_label.grid(row=5, column=0, columnspan=2, sticky=tk.W)
>>>>>>> 5155d2e0

        self.best_hyper_label = ttk.Label(
            self.info_frame,
            text="Best Hyperparameters:",
            font=("Helvetica", 12, "underline"),
            foreground="darkgreen",
        )
        self.best_hyper_label.grid(row=4, column=1, sticky=tk.W, padx=5, pady=5)
        self.best_lr_label = ttk.Label(
            self.info_frame,
            text="Best LR: N/A",
            font=("Helvetica", 12),
            foreground="darkgreen",
        )
        self.best_lr_label.grid(row=5, column=1, sticky=tk.W, padx=5, pady=5)

        self.best_wd_label = ttk.Label(
            self.info_frame,
            text="Weight Decay: N/A",
            font=("Helvetica", 12),
            foreground="darkgreen",
        )
        self.best_wd_label.grid(row=6, column=1, sticky=tk.W, padx=5, pady=5)

        # ------------------------------------------------------------------
        # best strategy metrics
        # ------------------------------------------------------------------
        self.best_sharpe_label = ttk.Label(
            self.info_frame,
            text="Best Sharpe: N/A",
            font=("Helvetica", 12),
            foreground="darkgreen",
        )
        self.best_sharpe_label.grid(row=9, column=1, sticky=tk.W, padx=5, pady=5)
        self.best_drawdown_label = ttk.Label(
            self.info_frame,
            text="Best Max DD: N/A",
            font=("Helvetica", 12),
            foreground="darkgreen",
        )
        self.best_drawdown_label.grid(row=10, column=1, sticky=tk.W, padx=5, pady=5)
        self.best_netprofit_label = ttk.Label(
            self.info_frame,
            text="Best Net Pct: N/A",
            font=("Helvetica", 12),
            foreground="darkgreen",
        )
        self.best_netprofit_label.grid(row=11, column=1, sticky=tk.W, padx=5, pady=5)
        self.best_trades_label = ttk.Label(
            self.info_frame,
            text="Best Trades: N/A",
            font=("Helvetica", 12),
            foreground="darkgreen",
        )
        self.best_trades_label.grid(row=12, column=1, sticky=tk.W, padx=5, pady=5)
        self.best_inactivity_label = ttk.Label(
            self.info_frame,
            text="Best Inactivity: N/A",
            font=("Helvetica", 12),
            foreground="darkgreen",
        )
        self.best_inactivity_label.grid(row=13, column=1, sticky=tk.W, padx=5, pady=5)
        self.best_composite_label = ttk.Label(
            self.info_frame,
            text="Best Composite: N/A",
            font=("Helvetica", 12),
            foreground="darkgreen",
        )
        self.best_composite_label.grid(row=14, column=1, sticky=tk.W, padx=5, pady=5)
        self.best_days_profit_label = ttk.Label(
            self.info_frame,
            text="Best Days in Profit: N/A",
            font=("Helvetica", 12),
            foreground="darkgreen",
        )
        self.best_days_profit_label.grid(row=15, column=1, sticky=tk.W, padx=5, pady=5)
        self.best_winrate_label = ttk.Label(
            self.info_frame,
            text="Best Win Rate: N/A",
            font=("Helvetica", 12),
            foreground="darkgreen",
        )
        self.best_winrate_label.grid(row=16, column=1, sticky=tk.W, padx=5, pady=5)
        self.best_profit_factor_label = ttk.Label(
            self.info_frame,
            text="Best Profit Factor: N/A",
            font=("Helvetica", 12),
            foreground="darkgreen",
        )
        self.best_profit_factor_label.grid(
            row=17, column=1, sticky=tk.W, padx=5, pady=5
        )
        self.best_avg_win_label = ttk.Label(
            self.info_frame,
            text="Best Avg Win: N/A",
            font=("Helvetica", 12),
            foreground="darkgreen",
        )
        self.best_avg_win_label.grid(row=18, column=1, sticky=tk.W, padx=5, pady=5)
        self.best_avg_loss_label = ttk.Label(
            self.info_frame,
            text="Best Avg Loss: N/A",
            font=("Helvetica", 12),
            foreground="darkgreen",
        )
        self.best_avg_loss_label.grid(row=19, column=1, sticky=tk.W, padx=5, pady=5)

        self.status_var = tk.StringVar()
        self.status_label = ttk.Label(
            self.info_frame,
            textvariable=self.status_var,
            font=("Helvetica", 10, "italic"),
            justify=tk.LEFT,
        )
        self.status_label.grid(
            row=20, column=0, sticky=tk.W, padx=5, pady=5, columnspan=2
        )

        self.controls_frame = ttk.Frame(self.info_frame)
        self.controls_frame.grid(row=21, column=0, columnspan=2, pady=5)
        self.nuclear_button = ttk.Button(
            self.controls_frame,
            text="Nuclear Key",
            command=self.enable_live_trading,
            state=tk.DISABLED,
        )
        self.nuclear_button.pack(side=tk.LEFT, padx=5)
        self.btn_buy = ttk.Button(
            self.controls_frame,
            text="Test BUY",
            command=self.on_test_buy,
        )
        self.btn_buy.pack(side=tk.LEFT, padx=5)
        self.btn_sell = ttk.Button(
            self.controls_frame,
            text="Test SELL",
            command=self.on_test_sell,
        )
        self.btn_sell.pack(side=tk.LEFT, padx=5)
        self.btn_close = ttk.Button(
            self.controls_frame,
            text="Close Active Trade",
            command=self.close_trade,
            state="disabled",
        )
        self.btn_close.pack(side=tk.LEFT, padx=5)
        self.edit_button = ttk.Button(
            self.controls_frame,
            text="Edit Trade",
            command=self.edit_trade,
        )
        self.edit_button.pack(side=tk.LEFT, padx=5)
        self.validate_button = ttk.Button(
            self.controls_frame,
            text="Manual Validate",
            command=self.manual_validate,
        )
        self.validate_button.pack(side=tk.LEFT, padx=5)
        self.run_button = ttk.Button(
            self.controls_frame,
            text="Pause Bot",
            command=self.toggle_bot,
        )
        self.run_button.pack(side=tk.LEFT, padx=5)
        self.cpu_button = ttk.Button(
            self.controls_frame,
            text="CPU Limit",
            command=self.adjust_cpu_limit,
        )
        self.cpu_button.pack(side=tk.LEFT, padx=5)
        self.force_nk_var = tk.BooleanVar(value=False)
        self.force_nk_chk = ttk.Checkbutton(
            self.controls_frame,
            text="Bypass NK",
            variable=self.force_nk_var,
            command=self.on_toggle_force_nk,
        )
        self.force_nk_chk.pack(side=tk.LEFT, padx=5)
        self.on_toggle_force_nk()

        self.validation_label = ttk.Label(
            self.info_frame, text="Validation: N/A", font=("Helvetica", 12)
        )
        self.validation_label.grid(
            row=22, column=0, sticky=tk.W, padx=5, pady=5, columnspan=2
        )

        self.pos_frame = ttk.LabelFrame(self.info_frame, text="Current Position")
        self.pos_frame.grid(row=23, column=0, columnspan=2, sticky="ew", padx=5, pady=5)
        ttk.Label(self.pos_frame, text="Side:").grid(row=0, column=0, sticky=tk.W)
        self.label_side = ttk.Label(self.pos_frame, text="NONE")
        self.label_side.grid(row=0, column=1, sticky=tk.W)
        ttk.Label(self.pos_frame, text="Size:").grid(row=1, column=0, sticky=tk.W)
        self.label_size = ttk.Label(self.pos_frame, text="0")
        self.label_size.grid(row=1, column=1, sticky=tk.W)
        ttk.Label(self.pos_frame, text="Entry:").grid(row=2, column=0, sticky=tk.W)
        self.label_entry = ttk.Label(self.pos_frame, text="0.0 USDT")
        self.label_entry.grid(row=2, column=1, sticky=tk.W)
        ttk.Label(self.pos_frame, text="Long Exposure:").grid(
            row=3, column=0, sticky=tk.W
        )
        self.label_long = ttk.Label(self.pos_frame, text="0 USD")
        self.label_long.grid(row=3, column=1, sticky=tk.W)
        ttk.Label(self.pos_frame, text="Short Exposure:").grid(
            row=4, column=0, sticky=tk.W
        )
        self.label_short = ttk.Label(self.pos_frame, text="0 USD")
        self.label_short.grid(row=4, column=1, sticky=tk.W)

        self.comp_frame = ttk.LabelFrame(self.info_frame, text="Composite Terms")
        self.comp_frame.grid(
            row=24, column=0, columnspan=2, sticky="ew", padx=5, pady=5
        )
        self.use_net_var = tk.BooleanVar(value=G.use_net_term)
        self.use_sharpe_var = tk.BooleanVar(value=G.use_sharpe_term)
        self.use_dd_var = tk.BooleanVar(value=G.use_drawdown_term)
        self.use_trade_var = tk.BooleanVar(value=G.use_trade_term)
        self.use_days_var = tk.BooleanVar(value=G.use_profit_days_term)
        ttk.Checkbutton(
            self.comp_frame,
            text="Net%",
            variable=self.use_net_var,
            command=self.update_composite_flags,
        ).grid(row=0, column=0, sticky=tk.W)
        ttk.Checkbutton(
            self.comp_frame,
            text="Sharpe",
            variable=self.use_sharpe_var,
            command=self.update_composite_flags,
        ).grid(row=0, column=1, sticky=tk.W)
        ttk.Checkbutton(
            self.comp_frame,
            text="Drawdown",
            variable=self.use_dd_var,
            command=self.update_composite_flags,
        ).grid(row=1, column=0, sticky=tk.W)
        ttk.Checkbutton(
            self.comp_frame,
            text="Trades",
            variable=self.use_trade_var,
            command=self.update_composite_flags,
        ).grid(row=1, column=1, sticky=tk.W)
        ttk.Checkbutton(
            self.comp_frame,
            text="Profit Days",
            variable=self.use_days_var,
            command=self.update_composite_flags,
        ).grid(row=2, column=0, sticky=tk.W)
        self.update_composite_flags()

        self.frame_ai = ttk.Frame(self.sidebar)
        self.frame_ai.pack(fill=tk.BOTH, expand=True, padx=5, pady=5)
        self.ai_output_label = ttk.Label(
            self.frame_ai, text="Latest AI Adjustments:", font=("Helvetica", 12, "bold")
        )
        self.ai_output_label.pack(anchor="n")
        self.ai_output_text = tk.Text(self.frame_ai, width=40, height=10, wrap="word")
        ai_scroll = ttk.Scrollbar(
            self.frame_ai, orient="vertical", command=self.ai_output_text.yview
        )
        self.ai_output_text.configure(yscrollcommand=ai_scroll.set)
        self.ai_output_text.pack(side=tk.LEFT, fill=tk.BOTH, expand=True)
        ai_scroll.pack(side=tk.RIGHT, fill=tk.Y)

        self.frame_ai_log = ttk.Frame(self.sidebar)
        self.frame_ai_log.pack(fill=tk.BOTH, expand=True, padx=5, pady=5)
        self.ai_log_label = ttk.Label(
            self.frame_ai_log,
            text="AI Adjustments Log:",
            font=("Helvetica", 12, "bold"),
        )
        self.ai_log_label.pack(anchor="n")
        self.ai_log_list = tk.Listbox(self.frame_ai_log, width=40, height=10)
        self.ai_log_list.pack(fill=tk.BOTH, expand=True)
        self._log_lines = 0

    def _build_footer(self) -> None:
        """Create footer widgets like status bar and progress."""
        disclaimer_text = "NOT INVESTMENT ADVICE! Demo only."
        self.disclaimer_label = ttk.Label(
            self.footer,
            text=disclaimer_text,
            font=("Helvetica", 9, "italic"),
            foreground="darkred",
        )
        self.disclaimer_label.pack(side=tk.LEFT, padx=5)

        self.weights_label = ttk.Label(
            self.footer,
            text=f"Weights: {os.path.basename(self.weights_path) if self.weights_path else 'N/A'}",
            font=("Helvetica", 9, "italic"),
        )
        self.weights_label.pack(side=tk.RIGHT, padx=5)

        self.progress = ttk.Progressbar(
            self.footer, mode="determinate", length=150, maximum=100
        )
        self.progress.pack(side=tk.LEFT, padx=5)<|MERGE_RESOLUTION|>--- conflicted
+++ resolved
@@ -1229,61 +1229,6 @@
             row=7, column=0, columnspan=2, sticky=tk.W, padx=5, pady=2
         )
 
-<<<<<<< HEAD
-        # ------------------------------------------------------------------
-        # current strategy metrics
-        # ------------------------------------------------------------------
-        self.current_sharpe_label = ttk.Label(
-            self.info_frame, text="Sharpe: N/A", font=("Helvetica", 12)
-        )
-        self.current_sharpe_label.grid(row=9, column=0, sticky=tk.W, padx=5, pady=5)
-        self.current_drawdown_label = ttk.Label(
-            self.info_frame, text="Max DD: N/A", font=("Helvetica", 12)
-        )
-        self.current_drawdown_label.grid(row=10, column=0, sticky=tk.W, padx=5, pady=5)
-        self.current_netprofit_label = ttk.Label(
-            self.info_frame, text="Net Profit (%): N/A", font=("Helvetica", 12)
-        )
-        self.current_netprofit_label.grid(row=11, column=0, sticky=tk.W, padx=5, pady=5)
-        self.current_trades_label = ttk.Label(
-            self.info_frame, text="Trades: N/A", font=("Helvetica", 12)
-        )
-        self.current_trades_label.grid(row=12, column=0, sticky=tk.W, padx=5, pady=5)
-        self.current_inactivity_label = ttk.Label(
-            self.info_frame, text="Inactivity Penalty: N/A", font=("Helvetica", 12)
-        )
-        self.current_inactivity_label.grid(
-            row=13, column=0, sticky=tk.W, padx=5, pady=5
-        )
-        self.current_composite_label = ttk.Label(
-            self.info_frame, text="Composite: N/A", font=("Helvetica", 12)
-        )
-        self.current_composite_label.grid(row=14, column=0, sticky=tk.W, padx=5, pady=5)
-        self.current_days_profit_label = ttk.Label(
-            self.info_frame, text="Days in Profit: N/A", font=("Helvetica", 12)
-        )
-        self.current_days_profit_label.grid(
-            row=15, column=0, sticky=tk.W, padx=5, pady=5
-        )
-        self.current_winrate_label = ttk.Label(
-            self.info_frame, text="Win Rate: N/A", font=("Helvetica", 12)
-        )
-        self.current_winrate_label.grid(row=16, column=0, sticky=tk.W, padx=5, pady=5)
-        self.current_profit_factor_label = ttk.Label(
-            self.info_frame, text="Profit Factor: N/A", font=("Helvetica", 12)
-        )
-        self.current_profit_factor_label.grid(
-            row=17, column=0, sticky=tk.W, padx=5, pady=5
-        )
-        self.current_avg_win_label = ttk.Label(
-            self.info_frame, text="Avg Win: N/A", font=("Helvetica", 12)
-        )
-        self.current_avg_win_label.grid(row=18, column=0, sticky=tk.W, padx=5, pady=5)
-        self.current_avg_loss_label = ttk.Label(
-            self.info_frame, text="Avg Loss: N/A", font=("Helvetica", 12)
-        )
-        self.current_avg_loss_label.grid(row=19, column=0, sticky=tk.W, padx=5, pady=5)
-=======
         # Current performance metrics
         self.current_stats_frame = ttk.LabelFrame(self.info_frame, text="Current Stats")
         self.current_stats_frame.grid(
@@ -1383,7 +1328,7 @@
             self.best_stats_frame, text="Best Comp: N/A"
         )
         self.best_composite_label.grid(row=5, column=0, columnspan=2, sticky=tk.W)
->>>>>>> 5155d2e0
+
 
         self.best_hyper_label = ttk.Label(
             self.info_frame,
