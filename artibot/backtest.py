--- conflicted
+++ resolved
@@ -52,19 +52,17 @@
         )
     extd = np.array(extd, dtype=np.float32)
     # Sanitize indicator features so NaNs do not propagate into the model
-<<<<<<< HEAD
+
     extd = np.clip(extd, -10.0, 10.0)
-=======
->>>>>>> 8f90c509
+
     extd = np.nan_to_num(extd)
     timestamps = raw_data[:,0]
 
     from numpy.lib.stride_tricks import sliding_window_view
     windows = sliding_window_view(extd, (24, 8)).squeeze()
-<<<<<<< HEAD
+
     windows = np.clip(windows, -10.0, 10.0)
-=======
->>>>>>> 8f90c509
+
     windows = np.nan_to_num(windows)
     windows_t = torch.tensor(windows, dtype=torch.float32, device=device)
     pred_indices, _, avg_params = ensemble.vectorized_predict(windows_t,batch_size=512)
